--- conflicted
+++ resolved
@@ -37,12 +37,8 @@
       header "${GLIBC_INCLUDE_PATH}/complex.h"
       export *
     }
-<<<<<<< HEAD
-% if CMAKE_SDK != "FREEBSD":
-=======
 % end
 % if CMAKE_SDK in ["LINUX", "CYGWIN"]:
->>>>>>> c1676a14
     module pty {
       header "${GLIBC_INCLUDE_PATH}/pty.h"
       export *
@@ -52,8 +48,6 @@
       export *
     }
 % end
-<<<<<<< HEAD
-=======
 % if CMAKE_SDK == "FREEBSD":
     module pty {
       header "${GLIBC_INCLUDE_PATH}/libutil.h"
@@ -63,7 +57,6 @@
       header "${GLIBC_INCLUDE_PATH}/utmpx.h"
       export *
     }
->>>>>>> c1676a14
 % end
 
 % if CMAKE_SDK in ["LINUX", "ANDROID", "CYGWIN"]:
