--- conflicted
+++ resolved
@@ -66,7 +66,7 @@
   ///     var x = 7
   ///     let iterator = AnyIterator { x < 15 ? x++ : nil }
   ///     let a = Array(iterator) // [ 7, 8, 9, 10, 11, 12, 13, 14 ]
-  public init(body: () -> Element?) {
+  public init(_ body: () -> Element?) {
     self._box = _IteratorBox(_ClosureBasedIterator(body))
   }
 
@@ -144,34 +144,34 @@
 
   @warn_unused_result
   internal func _map<T>(
-    @noescape transform: (Element) throws -> T
+    @noescape _ transform: (Element) throws -> T
   ) rethrows -> [T] {
     _abstract()
   }
 
   @warn_unused_result
   internal func _filter(
-    @noescape includeElement: (Element) throws -> Bool
+    @noescape _ includeElement: (Element) throws -> Bool
   ) rethrows -> [Element] {
     _abstract()
   }
 
   internal func _forEach(
-    @noescape body: (Element) throws -> Void
+    @noescape _ body: (Element) throws -> Void
   ) rethrows {
     _abstract()
   }
 
   @warn_unused_result
   internal func __customContainsEquatableElement(
-    element: Element
+    _ element: Element
   ) -> Bool? {
     _abstract()
   }
 
   @warn_unused_result
   internal func __preprocessingPass<R>(
-    @noescape preprocess: () throws -> R
+    @noescape _ preprocess: () throws -> R
   ) rethrows -> R? {
     _abstract()
   }
@@ -191,33 +191,28 @@
 
 %   override = 'override' if Kind != 'Sequence' else ''
   @warn_unused_result
-  internal ${override} func _dropFirst(n: Int) -> _Any${Kind}Box<Element> {
-    _abstract()
-  }
-
-<<<<<<< HEAD
-  @warn_unused_result
-  internal ${override} func _dropLast(n: Int) -> _Any${Kind}Box<Element> {
-=======
-  internal func _dropFirst(_ n: Int) -> _AnySequenceBox<Element> { _abstract() }
-  internal func _prefix(_ maxLength: Int) -> _AnySequenceBox<Element> {
->>>>>>> 510f29ab
-    _abstract()
-  }
-
-  @warn_unused_result
-  internal ${override} func _prefix(maxLength: Int) -> _Any${Kind}Box<Element> {
-    _abstract()
-  }
-
-  @warn_unused_result
-  internal ${override} func _suffix(maxLength: Int) -> _Any${Kind}Box<Element> {
+  internal ${override} func _dropFirst(_ n: Int) -> _Any${Kind}Box<Element> {
+    _abstract()
+  }
+
+  @warn_unused_result
+  internal ${override} func _dropLast(_ n: Int) -> _Any${Kind}Box<Element> {
+    _abstract()
+  }
+
+  @warn_unused_result
+  internal ${override} func _prefix(_ maxLength: Int) -> _Any${Kind}Box<Element> {
+    _abstract()
+  }
+
+  @warn_unused_result
+  internal ${override} func _suffix(_ maxLength: Int) -> _Any${Kind}Box<Element> {
     _abstract()
   }
 
   @warn_unused_result
   internal func _split(
-    maxSplits maxSplits: Int, omittingEmptySubsequences: Bool,
+    maxSplits: Int, omittingEmptySubsequences: Bool,
     @noescape isSeparator: (Element) throws -> Bool
   ) rethrows -> [Any${Kind}<Element>] {
     _abstract()
@@ -227,24 +222,24 @@
   internal subscript(i: _AnyIndexBox) -> Element { _abstract() }
   @warn_unused_result
   internal func _successor(of i: _AnyIndexBox) -> _AnyIndexBox { _abstract() }
-  internal func _formSuccessor(i: _AnyIndexBox) { _abstract() }
-  @warn_unused_result
-  internal func _index(n: IntMax, stepsFrom i: _AnyIndexBox) -> _AnyIndexBox {
+  internal func _formSuccessor(_ i: _AnyIndexBox) { _abstract() }
+  @warn_unused_result
+  internal func _index(_ n: IntMax, stepsFrom i: _AnyIndexBox) -> _AnyIndexBox {
     _abstract()
   }
   @warn_unused_result
   internal func _index(
-    n: IntMax,
+    _ n: IntMax,
     stepsFrom i: _AnyIndexBox,
     limitedBy limit: _AnyIndexBox
   ) -> _AnyIndexBox {
     _abstract()
   }
-  internal func _formIndex(n: IntMax, stepsFrom i: inout _AnyIndexBox) {
+  internal func _formIndex(_ n: IntMax, stepsFrom i: inout _AnyIndexBox) {
     _abstract()
   }
   internal func _formIndex(
-    n: IntMax,
+    _ n: IntMax,
     stepsFrom i: inout _AnyIndexBox,
     limitedBy limit: _AnyIndexBox
   ) {
@@ -306,7 +301,7 @@
 
 %   if Kind == 'BidirectionalCollection':
   internal func _predecessor(of i: _AnyIndexBox) -> _AnyIndexBox { _abstract() }
-  internal func _formPredecessor(i: _AnyIndexBox) { _abstract() }
+  internal func _formPredecessor(_ i: _AnyIndexBox) { _abstract() }
   internal var _last: Element? { _abstract() }
 
   internal override init(
@@ -372,30 +367,30 @@
   }
   @warn_unused_result
   internal override func _map<T>(
-    @noescape transform: (Element) throws -> T
+    @noescape _ transform: (Element) throws -> T
   ) rethrows -> [T] {
     return try _base.map(transform)
   }
   @warn_unused_result
   internal override func _filter(
-    @noescape includeElement: (Element) throws -> Bool
+    @noescape _ includeElement: (Element) throws -> Bool
   ) rethrows -> [Element] {
     return try _base.filter(includeElement)
   }
   internal override func _forEach(
-    @noescape body: (Element) throws -> Void
+    @noescape _ body: (Element) throws -> Void
   ) rethrows {
     return try _base.forEach(body)
   }
   @warn_unused_result
   internal override func __customContainsEquatableElement(
-    element: Element
+    _ element: Element
   ) -> Bool? {
     return _base._customContainsEquatableElement(element)
   }
   @warn_unused_result
   internal override func __preprocessingPass<R>(
-    @noescape preprocess: () throws -> R
+    @noescape _ preprocess: () throws -> R
   ) rethrows -> R? {
     return try _base._preprocessingPass(preprocess)
   }
@@ -409,26 +404,25 @@
     return _base._copyContents(initializing: ptr)
   }
   @warn_unused_result
-  internal override func _dropFirst(n: Int) -> _Any${Kind}Box<Element> {
+  internal override func _dropFirst(_ n: Int) -> _Any${Kind}Box<Element> {
     return _${Kind}Box<S.SubSequence>(_base: _base.dropFirst(n))
   }
-<<<<<<< HEAD
-  @warn_unused_result
-  internal override func _dropLast(n: Int) -> _Any${Kind}Box<Element> {
+  @warn_unused_result
+  internal override func _dropLast(_ n: Int) -> _Any${Kind}Box<Element> {
     return _${Kind}Box<S.SubSequence>(_base: _base.dropLast(n))
   }
   @warn_unused_result
-  internal override func _prefix(maxLength: Int) -> _Any${Kind}Box<Element> {
+  internal override func _prefix(_ maxLength: Int) -> _Any${Kind}Box<Element> {
     return _${Kind}Box<S.SubSequence>(_base: _base.prefix(maxLength))
   }
   @warn_unused_result
-  internal override func _suffix(maxLength: Int) -> _Any${Kind}Box<Element> {
+  internal override func _suffix(_ maxLength: Int) -> _Any${Kind}Box<Element> {
     return _${Kind}Box<S.SubSequence>(_base: _base.suffix(maxLength))
   }
 %   for ResultKind in EqualAndWeakerKinds:
   @warn_unused_result
   internal override func _split(
-    maxSplits maxSplits: Int, omittingEmptySubsequences: Bool,
+    maxSplits: Int, omittingEmptySubsequences: Bool,
     @noescape isSeparator: (Element) throws -> Bool
   ) rethrows -> [Any${ResultKind}<Element>] {
     return try _base.split(
@@ -438,14 +432,6 @@
       .map {
         Any${ResultKind}(_box: _${Kind}Box<S.SubSequence>(_base: $0))
       }
-=======
-%   if Kind == 'Sequence':
-  internal override func _dropFirst(_ n: Int) -> _AnySequenceBox<Element> {
-    return _SequenceBox<S.SubSequence>(_base.dropFirst(n))
-  }
-  internal override func _prefix(_ maxLength: Int) -> _AnySequenceBox<Element> {
-    return _SequenceBox<S.SubSequence>(_base.prefix(maxLength))
->>>>>>> 510f29ab
   }
 %   end
 
@@ -462,7 +448,7 @@
   }
 
   internal func _unbox(
-    position: _AnyIndexBox, file: StaticString = #file, line: UInt = #line
+    _ position: _AnyIndexBox, file: StaticString = #file, line: UInt = #line
   ) -> S.Index {
     if let i = position._unbox() as S.Index? {
       return i
@@ -487,7 +473,7 @@
     return _IndexBox(_base: _base.successor(of: _unbox(position)))
   }
 
-  internal override func _formSuccessor(position: _AnyIndexBox) {
+  internal override func _formSuccessor(_ position: _AnyIndexBox) {
     if let p = position as? _IndexBox<S.Index> {
       return _base.formSuccessor(&p._base)
     }
@@ -496,7 +482,7 @@
 
   @warn_unused_result
   internal override func _index(
-    n: IntMax,
+    _ n: IntMax,
     stepsFrom i: _AnyIndexBox
   ) -> _AnyIndexBox {
     return _IndexBox(_base: _base.index(numericCast(n), stepsFrom: _unbox(i)))
@@ -504,7 +490,7 @@
 
   @warn_unused_result
   internal override func _index(
-    n: IntMax,
+    _ n: IntMax,
     stepsFrom i: _AnyIndexBox,
     limitedBy limit: _AnyIndexBox
   ) -> _AnyIndexBox {
@@ -516,7 +502,7 @@
   }
 
   internal override func _formIndex(
-    n: IntMax,
+    _ n: IntMax,
     stepsFrom i: inout _AnyIndexBox
   ) {
     if let i = i as? _IndexBox<S.Index> {
@@ -526,7 +512,7 @@
   }
 
   internal override func _formIndex(
-    n: IntMax,
+    _ n: IntMax,
     stepsFrom i: inout _AnyIndexBox,
     limitedBy limit: _AnyIndexBox
   ) {
@@ -561,7 +547,7 @@
     return _IndexBox(_base: _base.predecessor(of: _unbox(position)))
   }
 
-  internal override func _formPredecessor(position: _AnyIndexBox) {
+  internal override func _formPredecessor(_ position: _AnyIndexBox) {
     if let p = position as? _IndexBox<S.Index> {
       return _base.formPredecessor(&p._base)
     }
@@ -627,7 +613,6 @@
   internal let _box: _AnySequenceBox<Element>
 }
 
-<<<<<<< HEAD
 % for Kind in ['Sequence', 'Collection', 'BidirectionalCollection', 'RandomAccessCollection']:
 extension Any${Kind} {
 %   if Kind == 'Sequence':
@@ -640,17 +625,6 @@
   @warn_unused_result
   public func makeIterator() -> AnyIterator<Element> {
     return _box._makeIterator()
-=======
-extension AnySequence {
-  @warn_unused_result
-  public func dropFirst(_ n: Int) -> AnySequence<Element> {
-    return AnySequence(_box._dropFirst(n))
-  }
-
-  @warn_unused_result
-  public func prefix(_ maxLength: Int) -> AnySequence<Element> {
-    return AnySequence(_box._prefix(maxLength))
->>>>>>> 510f29ab
   }
 
   public var underestimatedCount: Int {
@@ -659,51 +633,47 @@
 
   @warn_unused_result
   public func map<T>(
-    @noescape transform: (Element) throws -> T
+    @noescape _ transform: (Element) throws -> T
   ) rethrows -> [T] {
     return try _box._map(transform)
   }
 
   @warn_unused_result
   public func filter(
-    @noescape includeElement: (Element) throws -> Bool
+    @noescape _ includeElement: (Element) throws -> Bool
   ) rethrows -> [Element] {
     return try _box._filter(includeElement)
   }
 
   public func forEach(
-    @noescape body: (Element) throws -> Void
+    @noescape _ body: (Element) throws -> Void
   ) rethrows {
     return try _box._forEach(body)
   }
 
   @warn_unused_result
-<<<<<<< HEAD
-  public func dropFirst(n: Int) -> Any${Kind}<Element> {
+  public func dropFirst(_ n: Int) -> Any${Kind}<Element> {
     return Any${Kind}(_box: _box._dropFirst(n))
   }
-=======
-  func equals(_ other: _ForwardIndexBoxProtocol) -> Bool
->>>>>>> 510f29ab
-
-  @warn_unused_result
-  public func dropLast(n: Int) -> Any${Kind}<Element> {
+
+  @warn_unused_result
+  public func dropLast(_ n: Int) -> Any${Kind}<Element> {
     return Any${Kind}(_box: _box._dropLast(n))
   }
 
   @warn_unused_result
-  public func prefix(maxLength: Int) -> Any${Kind}<Element> {
+  public func prefix(_ maxLength: Int) -> Any${Kind}<Element> {
     return Any${Kind}(_box: _box._prefix(maxLength))
   }
 
   @warn_unused_result
-  public func suffix(maxLength: Int) -> Any${Kind}<Element> {
+  public func suffix(_ maxLength: Int) -> Any${Kind}<Element> {
     return Any${Kind}(_box: _box._suffix(maxLength))
   }
 
   @warn_unused_result
   public func split(
-    maxSplits maxSplits: Int = Int.max,
+    maxSplits: Int = Int.max,
     omittingEmptySubsequences: Bool = true,
     @noescape isSeparator: (Element) throws -> Bool
   ) rethrows -> [Any${Kind}<Element>] {
@@ -715,7 +685,7 @@
 
   @warn_unused_result
   public func _preprocessingPass<R>(
-    @noescape preprocess: () throws -> R
+    @noescape _ preprocess: () throws -> R
   ) rethrows -> R? {
     return try _box.__preprocessingPass(preprocess)
   }
@@ -725,27 +695,16 @@
     return _ContiguousArrayBuffer(self._box.__copyToNativeArrayBuffer())
   }
 
-<<<<<<< HEAD
   @warn_unused_result
   public func _copyContents(initializing ptr: UnsafeMutablePointer<Element>)
     -> UnsafeMutablePointer<Element> {
     return _box.__copyContents(initializing: ptr)
-=======
-  func unsafeUnbox(_ other: _ForwardIndexBoxProtocol) -> BaseIndex {
-    return unsafeDowncast(other, to: _ForwardIndexBox.self).base
->>>>>>> 510f29ab
   }
 }
 % end
 
-<<<<<<< HEAD
 //===--- Index ------------------------------------------------------------===//
 //===----------------------------------------------------------------------===//
-=======
-  func equals(_ other: _ForwardIndexBoxProtocol) -> Bool {
-    return base == unsafeUnbox(other)
-  }
->>>>>>> 510f29ab
 
 internal protocol _AnyIndexBox : class {
   var _typeID: ObjectIdentifier { get }
@@ -782,7 +741,7 @@
   }
 
   @warn_unused_result
-  internal func _unsafeUnbox(other: _AnyIndexBox) -> BaseIndex {
+  internal func _unsafeUnbox(_ other: _AnyIndexBox) -> BaseIndex {
     return unsafeDowncast(other, to: _IndexBox.self)._base
   }
 
@@ -1031,13 +990,13 @@
       _box[start: bounds.lowerBound._box, end: bounds.upperBound._box])
   }
 
-  public func _failEarlyRangeCheck(index: AnyIndex, bounds: Range<AnyIndex>) {
+  public func _failEarlyRangeCheck(_ index: AnyIndex, bounds: Range<AnyIndex>) {
     // Do nothing.  Doing a range check would involve unboxing indices,
     // performing dynamic dispatch etc.  This seems to be too costly for a fast
     // range check for QoI purposes.
   }
 
-  public func _failEarlyRangeCheck(range: Range<Index>, bounds: Range<Index>) {
+  public func _failEarlyRangeCheck(_ range: Range<Index>, bounds: Range<Index>) {
     // Do nothing.  Doing a range check would involve unboxing indices,
     // performing dynamic dispatch etc.  This seems to be too costly for a fast
     // range check for QoI purposes.
@@ -1048,7 +1007,7 @@
     return AnyIndex(_box: _box._successor(of: i._box))
   }
 
-  public func formSuccessor(i: inout AnyIndex) {
+  public func formSuccessor(_ i: inout AnyIndex) {
     if _isUnique(&i._box) {
       _box._formSuccessor(i._box)
     }
@@ -1059,7 +1018,7 @@
 
   @warn_unused_result
   public func index(
-    n: IntMax,
+    _ n: IntMax,
     stepsFrom i: AnyIndex
   ) -> AnyIndex {
     return AnyIndex(_box: _box._index(n, stepsFrom: i._box))
@@ -1067,7 +1026,7 @@
 
   @warn_unused_result
   public func index(
-    n: IntMax,
+    _ n: IntMax,
     stepsFrom i: AnyIndex,
     limitedBy limit: AnyIndex
   ) -> AnyIndex {
@@ -1075,7 +1034,7 @@
       _box: _box._index(n, stepsFrom: i._box, limitedBy: limit._box))
   }
 
-  public func formIndex(n: IntMax, stepsFrom i: inout AnyIndex) {
+  public func formIndex(_ n: IntMax, stepsFrom i: inout AnyIndex) {
     if _isUnique(&i._box) {
       return _box._formIndex(n, stepsFrom: &i._box)
     } else {
@@ -1084,7 +1043,7 @@
   }
 
   public func formIndex(
-    n: IntMax,
+    _ n: IntMax,
     stepsFrom i: inout AnyIndex,
     limitedBy limit: AnyIndex
   ) {
@@ -1116,7 +1075,7 @@
     return AnyIndex(_box: _box._predecessor(of: i._box))
   }
 
-  public func formPredecessor(i: inout AnyIndex) {
+  public func formPredecessor(_ i: inout AnyIndex) {
     if _isUnique(&i._box) {
       _box._formPredecessor(i._box)
     }
