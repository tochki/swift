--- conflicted
+++ resolved
@@ -143,58 +143,11 @@
     return value <= 127
   }
 
-<<<<<<< HEAD
-  // FIXME: Locales make this interesting
-  internal var _isAlpha: Bool {
-    return (self >= "A" && self <= "Z") || (self >= "a" && self <= "z")
-  }
-
-=======
->>>>>>> 3d424b5e
   // FIXME: Is there a similar term of art in Unicode?
   public var _isASCIIDigit: Bool {
     return self >= "0" && self <= "9"
   }
 
-<<<<<<< HEAD
-  // FIXME: Unicode makes this interesting
-  internal var _isDigit: Bool {
-    return _isASCIIDigit
-  }
-
-  // FIXME: Unicode and locales make this interesting
-  internal var _uppercase: UnicodeScalar {
-    if self >= "a" && self <= "z" {
-      return UnicodeScalar(UInt32(self) &- 32)
-    } else if self >= "à" && self <= "þ" && self != "÷" {
-      return UnicodeScalar(UInt32(self) &- 32)
-    }
-    return self
-  }
-
-  // FIXME: Unicode and locales make this interesting
-  internal var _lowercase: UnicodeScalar {
-    if self >= "A" && self <= "Z" {
-      return UnicodeScalar(UInt32(self) &+ 32)
-    } else if self >= "À" && self <= "Þ" && self != "×" {
-      return UnicodeScalar(UInt32(self) &+ 32)
-    }
-    return self
-  }
-
-  // FIXME: Unicode makes this interesting.
-  public // @testable
-  var _isSpace: Bool {
-    // FIXME: The constraint-based type checker goes painfully exponential
-    // when we turn this into one large expression. Break it up for now,
-    // until we can optimize the constraint solver better.
-    if self == " "  || self == "\t" { return true }
-    if self == "\n" || self == "\r" { return true }
-    return self == "\u{0B}" || self == "\u{0C}"
-  }
-
-=======
->>>>>>> 3d424b5e
   // FIXME: Unicode makes this interesting.
   internal var _isPrintableASCII: Bool {
     return (self >= UnicodeScalar(0o040) && self <= UnicodeScalar(0o176))
@@ -324,7 +277,6 @@
 func _ascii16(c: UnicodeScalar) -> UTF16.CodeUnit {
   _sanityCheck(c.value >= 0 && c.value <= 0x7F, "not ASCII")
   return UTF16.CodeUnit(c.value)
-<<<<<<< HEAD
 }
 
 extension UnicodeScalar {
@@ -338,7 +290,4 @@
   public func escape(asASCII forceASCII: Bool) -> String {
     fatalError("unavailable function can't be called")
   }
-}
-=======
-}
->>>>>>> 3d424b5e
+}