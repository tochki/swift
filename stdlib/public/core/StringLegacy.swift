--- conflicted
+++ resolved
@@ -244,29 +244,6 @@
   ///     let max = String(Int.max)
   ///     print("\(max) has \(max.utf16.count) digits.")
   ///     // Prints "9223372036854775807 has 19 digits."
-<<<<<<< HEAD
-  // FIXME(integers): support a more general BinaryInteger protocol
-  public init<T : FixedWidthInteger>(_ v: T) {
-    self = _int64ToString(Int64(v))
-  }
-  
-  /// Creates a string representing the given value in base 10.
-  ///
-  /// The following example converts the maximal `UInt` value to a string and
-  /// prints its length:
-  ///
-  ///     let max = String(UInt.max)
-  ///     print("\(max) has \(max.utf16.count) digits.")
-  ///     // Prints "18446744073709551615 has 20 digits."
-  // FIXME(integers): support a more general BinaryInteger protocol
-  public init<T : FixedWidthInteger>(_ v: T)
-    where T : UnsignedInteger {
-    self = _uint64ToString(UInt64(v))
-  }
-
-  /// Creates a string representing the given value in the specified base.
-=======
->>>>>>> b8c3bf59
   ///
   /// Numerals greater than 9 are represented as Roman letters. These letters
   /// start with `"A"` if `uppercase` is `true`; otherwise, with `"a"`.
@@ -287,14 +264,9 @@
   ///   - uppercase: Pass `true` to use uppercase letters to represent numerals
   ///     greater than 9, or `false` to use lowercase letters. The default is
   ///     `false`.
-<<<<<<< HEAD
   // FIXME(integers): support a more general BinaryInteger protocol
   public init<T : FixedWidthInteger>(
-    _ value: T, radix: Int, uppercase: Bool = false
-=======
-  public init<T : _SignedInteger>(
     _ value: T, radix: Int = 10, uppercase: Bool = false
->>>>>>> b8c3bf59
   ) {
     _precondition(radix > 1, "Radix must be greater than 1")
     self = _int64ToString(
@@ -330,16 +302,10 @@
   ///   - uppercase: Pass `true` to use uppercase letters to represent numerals
   ///     greater than 9, or `false` to use lowercase letters. The default is
   ///     `false`.
-<<<<<<< HEAD
   // FIXME(integers): support a more general BinaryInteger protocol
   public init<T : FixedWidthInteger>(
-    _ value: T, radix: Int, uppercase: Bool = false
+    _ value: T, radix: Int = 10, uppercase: Bool = false
   ) where T : UnsignedInteger {
-=======
-  public init<T : UnsignedInteger>(
-    _ value: T, radix: Int = 10, uppercase: Bool = false
-  ) {
->>>>>>> b8c3bf59
     _precondition(radix > 1, "Radix must be greater than 1")
     self = _uint64ToString(
       UInt64(value), radix: Int64(radix), uppercase: uppercase)
