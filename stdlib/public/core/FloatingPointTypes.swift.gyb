--- conflicted
+++ resolved
@@ -92,15 +92,9 @@
   public // @testable
   var _value: Builtin.FPIEEE${bits}
 
-<<<<<<< HEAD
-  /// Create an instance initialized to zero.
-  @_transparent
-  public init() {
-=======
   /// Creates a value initialized to zero.
   @_transparent public
   init() {
->>>>>>> 2cb9b97b
     let zero: Int64 = 0
     self._value = Builtin.sitofp_Int64_FPIEEE${bits}(zero._value)
   }
@@ -795,10 +789,7 @@
   }
 }
 
-<<<<<<< HEAD
 extension ${Self} {
-=======
-extension ${Self} : Arithmetic {
   /// The magnitude of this value.
   ///
   /// For any value `x`, `x.magnitude.sign` is `.plus`. If `x` is not NaN,
@@ -821,7 +812,6 @@
   ///     // Prints "Missed the target by 0.25 meters."
   ///
   /// - SeeAlso: `abs(_:)`
->>>>>>> 2cb9b97b
   @_transparent
   public var magnitude: ${Self} {
     return ${Self}(_bits: Builtin.int_fabs_FPIEEE${bits}(_value))
@@ -1037,54 +1027,6 @@
 // Deprecated operators
 //===----------------------------------------------------------------------===//
 
-<<<<<<< HEAD
-% if bits == 80:
-#endif
-% end
-% end # for bits in allFloatBits
-
-// Construction of integers from floating point numbers.
-%{
-def getFtoIBounds(floatBits, intBits, signed):
-  if not signed:
-    return (-1, 1 << intBits)
-  upper = 1 << intBits - 1
-  if intBits <= explicitSignificandBits[floatBits]:
-    return (-upper - 1, upper)
-  ulp = 1 << intBits - explicitSignificandBits[floatBits]
-  return (-upper - ulp, upper)
-}%
-% for (bits, signed) in allInts():
-%   sign = 's' if signed else 'u'
-%   Self = intName(bits, signed)
-%   BuiltinName = builtinIntName(bits)
-%   intBits = intFormatFix(bits)
-@_transparent
-extension ${Self} {
-%   for srcBits in allFloatBits:
-%     That = floatName[srcBits]
-
-%     if srcBits == 80:
-#if !os(Windows) && (arch(i386) || arch(x86_64))
-%     end
-  /// Creates a ${Self} whose value is `other` rounded towards zero.
-  public init(_ other: ${That}) {
-    _precondition(other.isFinite,
-      "${That} value cannot be converted to ${Self} because it is either infinite or NaN")
-%     (lower, upper) = getFtoIBounds(srcBits, int(intBits), signed)
-    _precondition(other > ${str(lower)}.0,
-      "${That} value cannot be converted to ${Self} because the result would be less than ${Self}.min")
-    _precondition(other < ${str(upper)}.0,
-      "${That} value cannot be converted to ${Self} because the result would be greater than ${Self}.max")
-    self._value = Builtin.fpto${sign}i_FPIEEE${srcBits}_${BuiltinName}(other._value)
-  }
-%     if srcBits == 80:
-#endif
-%     end
-%   end
-}
-
-=======
 @_transparent
 @available(*, unavailable, message: "Use truncatingRemainder instead")
 public func % (lhs: ${Self}, rhs: ${Self}) -> ${Self} {
@@ -1121,7 +1063,6 @@
 public postfix func -- (lhs: inout ${Self}) -> ${Self} {
   fatalError("-- is not available")
 }
->>>>>>> 2cb9b97b
 
 extension ${Self} {
   @available(*, unavailable, message: "Please use the `abs(_:)` free function")
@@ -1130,48 +1071,7 @@
   }
 }
 
-<<<<<<< HEAD
-% end # for (bits, signed) in allInts()
-
-@_transparent
-@available(*, unavailable, message: "Use truncatingRemainder instead")
-public func % <T: FloatingPoint> (lhs: T, rhs: T) -> T {
-  fatalError("% is not available.")
-}
-
-@_transparent
-@available(*, unavailable, message: "Use formTruncatingRemainder instead")
-public func %= <T: FloatingPoint> (lhs: T, rhs: T) {
-  fatalError("%= is not available.")
-}
-
-@_transparent
-@available(*, unavailable, message: "use += 1")
-@discardableResult
-public prefix func ++ <T: Arithmetic> (rhs: T) -> T {
-  fatalError("++ is not available")
-}
-@_transparent
-@available(*, unavailable, message: "use -= 1")
-@discardableResult
-public prefix func -- <T: Arithmetic> (rhs: T) -> T {
-  fatalError("-- is not available")
-}
-@_transparent
-@available(*, unavailable, message: "use += 1")
-@discardableResult
-public postfix func ++ <T: Arithmetic> (lhs: T) -> T {
-  fatalError("++ is not available")
-}
-@_transparent
-@available(*, unavailable, message: "use -= 1")
-@discardableResult
-public postfix func -- <T: Arithmetic> (lhs: T) -> T {
-  fatalError("-- is not available")
-}
-=======
 % if bits == 80:
 #endif
 % end
-% end # for bits in all_floating_point_types
->>>>>>> 2cb9b97b
+% end # for bits in all_floating_point_types