//===----------------------------------------------------------------------===//
//
// This source file is part of the Swift.org open source project
//
// Copyright (c) 2014 - 2016 Apple Inc. and the Swift project authors
// Licensed under Apache License v2.0 with Runtime Library Exception
//
// See http://swift.org/LICENSE.txt for license information
// See http://swift.org/CONTRIBUTORS.txt for the list of Swift project authors
//
//===----------------------------------------------------------------------===//

/// A type that provides subscript access to its elements, with forward
/// index traversal.
///
/// - Important: In most cases, it's best to ignore this protocol and use
///   `Collection` instead, as it has a more complete interface.
public protocol IndexableBase {
  // FIXME(ABI)(compiler limitation): there is no reason for this protocol
  // to exist apart from missing compiler features that we emulate with it.
  //
  // This protocol is almost an implementation detail of the standard
  // library; it is used to deduce things like the `SubSequence` and
  // `Iterator` type from a minimal collection, but it is also used in
  // exposed places like as a constraint on `IndexingIterator`.

  /// A type that represents a position in the collection.
  ///
  /// Valid indices consist of the position of every element and a
  /// "past the end" position that's not valid for use as a subscript
  /// argument.
  ///
  /// - SeeAlso: endIndex
  associatedtype Index : Comparable

  /// The position of the first element in a non-empty collection.
  ///
  /// In an empty collection, `startIndex == endIndex`.
  ///
  /// - Complexity: O(1)
  var startIndex: Index { get }

  /// The collection's "past the end" position.
  ///
  /// `endIndex` is not a valid argument to `subscript`, and is always
  /// reachable from `startIndex` by zero or more applications of
  /// `successor(of:)`.
  ///
  /// - Complexity: O(1)
  var endIndex: Index { get }

  // The declaration of _Element and subscript here is a trick used to
  // break a cyclic conformance/deduction that Swift can't handle.  We
  // need something other than a Collection.Iterator.Element that can
  // be used as IndexingIterator<T>'s Element.  Here we arrange for
  // the Collection itself to have an Element type that's deducible from
  // its subscript.  Ideally we'd like to constrain this Element to be the same
  // as Collection.Iterator.Element (see below), but we have no way of
  // expressing it today.
  associatedtype _Element

  /// Accesses the element at the given `position`.
  ///
  /// - Complexity: O(1)
  ///
  /// - Requires: `position` is valid for subscripting `self`.  That
  ///   is, it is reachable from `startIndex` by zero or more
  ///   applications of `successor(of:)` and is not equal to `endIndex`.
  subscript(position: Index) -> _Element { get }

  // WORKAROUND: rdar://25214066
  /// A `Sequence` that can represent a contiguous subrange of `self`'s
  /// elements.
  associatedtype SubSequence

  /// Accesses the subsequence bounded by `bounds`.
  ///
  /// - Complexity: O(1)
  ///
  /// - Precondition: `(startIndex...endIndex).contains(bounds.lowerBound)` 
  ///   and `(startIndex...endIndex).contains(bounds.upperBound)`
  subscript(bounds: Range<Index>) -> SubSequence { get }
  
  /// Performs a range check in O(1), or a no-op when a range check is not
  /// implementable in O(1).
  ///
  /// The range check, if performed, is equivalent to:
  ///
  ///     precondition(bounds.contains(index))
  ///
  /// Use this function to perform a cheap range check for QoI purposes when
  /// memory safety is not a concern.  Do not rely on this range check for
  /// memory safety.
  ///
  /// The default implementation for forward and bidirectional indices is a
  /// no-op.  The default implementation for random access indices performs a
  /// range check.
  ///
  /// - Complexity: O(1).
  func _failEarlyRangeCheck(_ index: Index, bounds: Range<Index>)

  /// Performs a range check in O(1), or a no-op when a range check is not
  /// implementable in O(1).
  ///
  /// The range check, if performed, is equivalent to:
  ///
  ///     precondition(
  ///       bounds.contains(range.lowerBound) ||
  ///       range.lowerBound == bounds.upperBound)
  ///     precondition(
  ///       bounds.contains(range.upperBound) ||
  ///       range.upperBound == bounds.upperBound)
  ///
  /// Use this function to perform a cheap range check for QoI purposes when
  /// memory safety is not a concern.  Do not rely on this range check for
  /// memory safety.
  ///
  /// The default implementation for forward and bidirectional indices is a
  /// no-op.  The default implementation for random access indices performs a
  /// range check.
  ///
  /// - Complexity: O(1).
  func _failEarlyRangeCheck(_ range: Range<Index>, bounds: Range<Index>)

  /// Returns the position immediately after `i`.
  ///
  /// - Precondition: `(startIndex..<endIndex).contains(i)`
  @warn_unused_result
  func successor(of i: Index) -> Index

  /// Replaces `i` with its successor.
  func formSuccessor(_ i: inout Index)
}

public protocol Indexable : IndexableBase {
  /// A type that can represent the number of steps between pairs of
  /// `Index` values where one value is reachable from the other.
  ///
  /// Reachability is defined by the ability to produce one value from
  /// the other via zero or more applications of `successor(of: i)`.
  associatedtype IndexDistance : SignedInteger = Int

  /// Returns the result of advancing `i` by `n` positions.
  ///
  /// - Returns:
  ///   - If `n > 0`, the `n`th successor of `i`.
  ///   - If `n < 0`, the `n`th predecessor of `i`.
  ///   - Otherwise, `i` unmodified.
  ///
  /// - Precondition: `n >= 0` unless `Self` conforms to
  ///   `BidirectionalCollection`.
  /// - Precondition:
  ///   - If `n > 0`, `n <= self.distance(from: i, to: self.endIndex)`
  ///   - If `n < 0`, `n >= self.distance(from: i, to: self.startIndex)`
  ///
  /// - Complexity:
  ///   - O(1) if `Self` conforms to `RandomAccessCollection`.
  ///   - O(`abs(n)`) otherwise.
  @warn_unused_result
  func index(_ n: IndexDistance, stepsFrom i: Index) -> Index

  /// Returns the result of advancing `i` by `n` positions, or `nil` if it
  /// reaches the `limit`.
  ///
  /// - Returns:
  ///   - If `n > 0`, the `n`th successor of `i` or `nil` if the `limit` has
  ///     been reached.
  ///   - If `n < 0`, the `n`th predecessor of `i` or `nil` if the `limit` has
  ///     been reached.
  ///   - Otherwise, `i` unmodified.
  ///
  /// - Precondition: `n >= 0` unless `Self` conforms to
  ///   `BidirectionalCollection`.
  ///
  /// - Complexity:
  ///   - O(1) if `Self` conforms to `RandomAccessCollection`.
  ///   - O(`abs(n)`) otherwise.
  @warn_unused_result
  func index(
    _ n: IndexDistance, stepsFrom i: Index, limitedBy limit: Index
  ) -> Index?

  /// Advances `i` by `n` positions.
  ///
  /// - Precondition: `n >= 0` unless `Self` conforms to
  ///   `BidirectionalCollection`.
  /// - Precondition:
  ///   - If `n > 0`, `n <= self.distance(from: i, to: self.endIndex)`
  ///   - If `n < 0`, `n >= self.distance(from: i, to: self.startIndex)`
  ///
  /// - Complexity:
  ///   - O(1) if `Self` conforms to `RandomAccessCollection`.
  ///   - O(`abs(n)`) otherwise.
  func formIndex(_ n: IndexDistance, stepsFrom i: inout Index)

  /// Advances `i` by `n` positions, or until it equals `limit`.
  ///
  /// - Returns `true` if index has been advanced by exactly `n` steps without
  ///   reaching the `limit`, and `false` otherwise.
  ///
  /// - Precondition: `n >= 0` unless `Self` conforms to
  ///   `BidirectionalCollection`.
  ///
  /// - Complexity:
  ///   - O(1) if `Self` conforms to `RandomAccessCollection`.
  ///   - O(`abs(n)`) otherwise.
  func formIndex(
    _ n: IndexDistance, stepsFrom i: inout Index, limitedBy limit: Index
  ) -> Bool

  /// Returns the distance between `start` and `end`.
  ///
  /// - Precondition: `start <= end` unless `Self` conforms to
  ///   `BidirectionalCollection`.
  /// - Complexity:
  ///   - O(1) if `Self` conforms to `RandomAccessCollection`.
  ///   - O(`n`) otherwise, where `n` is the method's result.
  @warn_unused_result
  func distance(from start: Index, to end: Index) -> IndexDistance
}

/// The iterator used for collections that don't specify one.
public struct IndexingIterator<
  Elements : IndexableBase
  // FIXME(compiler limitation):
  // Elements : Collection
> : IteratorProtocol, Sequence {

  /// Create an *iterator* over the given collection.
  public /// @testable
  init(_elements: Elements) {
    self._elements = _elements
    self._position = _elements.startIndex
  }

  /// Advance to the next element and return it, or `nil` if no next
  /// element exists.
  ///
  /// - Precondition: No preceding call to `self.next()` has returned `nil`.
  public mutating func next() -> Elements._Element? {
    if _position == _elements.endIndex { return nil }
    let element = _elements[_position]
    _elements.formSuccessor(&_position)
    return element
  }

  internal let _elements: Elements
  internal var _position: Elements.Index
}

/// A multi-pass sequence with addressable positions.
///
/// Positions are represented by an associated `Index` type.  Whereas
/// an arbitrary sequence may be consumed as it is traversed, a
/// collection is multi-pass: any element may be revisited merely by
/// saving its index.
///
/// The sequence view of the elements is identical to the collection
/// view.  In other words, the following code binds the same series of
/// values to `x` as does `for x in self {}`:
///
///     for i in self.indices {
///         let x = self[i]
///     }
public protocol Collection : Indexable, Sequence {
  /// A type that can represent the number of steps between pairs of
  /// `Index` values where one value is reachable from the other.
  ///
  /// Reachability is defined by the ability to produce one value from
  /// the other via zero or more applications of `successor(of:)`.
  associatedtype IndexDistance : SignedInteger = Int

  /// A type that provides the sequence's iteration interface and
  /// encapsulates its iteration state.
  ///
  /// By default, a `Collection` satisfies `Sequence` by
  /// supplying a `IndexingIterator` as its associated `Iterator`
  /// type.
  associatedtype Iterator : IteratorProtocol = IndexingIterator<Self>

  // FIXME: Needed here so that the `Iterator` is properly deduced from
  // a custom `makeIterator()` function.  Otherwise we get an
  // `IndexingIterator`. <rdar://problem/21539115>
  /// Returns an iterator over the elements of `self`.
  func makeIterator() -> Iterator

  /// A `Sequence` that can represent a contiguous subrange of `self`'s
  /// elements.
  ///
  /// - Note: This associated type appears as a requirement in
  ///   `Sequence`, but is restated here with stricter
  ///   constraints: in a `Collection`, the `SubSequence` should
  ///   also be a `Collection`.
  associatedtype SubSequence : IndexableBase, Sequence = Slice<Self>
  // FIXME(compiler limitation):
  // associatedtype SubSequence : Collection
  //   where
  //   Iterator.Element == SubSequence.Iterator.Element,
  //   SubSequence.Index == Index,
  //   SubSequence.Indices == Indices,
  //   SubSequence.SubSequence == SubSequence
  //
  // (<rdar://problem/20715009> Implement recursive protocol
  // constraints)
  //
  // These constraints allow processing collections in generic code by
  // repeatedly slicing them in a loop.

  /// Returns the element at the given `position`.
  subscript(position: Index) -> Iterator.Element { get }

  /// Returns a collection representing a contiguous sub-range of
  /// `self`'s elements.
  ///
  /// - Complexity: O(1)
  subscript(bounds: Range<Index>) -> SubSequence { get }

  /// A collection type whose elements are the indices of `self` that
  /// are valid for subscripting, in ascending order.
  associatedtype Indices : IndexableBase, Sequence = DefaultIndices<Self>

  // FIXME(compiler limitation):
  // associatedtype Indices : Collection
  //   where
  //   Indices.Iterator.Element == Index,
  //   Indices.Index == Index,
  //   Indices.SubSequence == Indices
  //   = DefaultIndices<Self>

  /// The indices that are valid for subscripting `self`, in ascending order.
  ///
  /// - Note: `indices` can hold a strong reference to the collection itself,
  ///   causing the collection to be non-uniquely referenced.  If you need to
  ///   mutate the collection while iterating over its indices, use the
  ///   `successor(of:)` method starting with `startIndex` to produce indices
  ///   instead.
  ///   
  ///   ```
  ///   var c = [10, 20, 30, 40, 50]
  ///   var i = c.startIndex
  ///   while i != c.endIndex {
  ///       c[i] /= 5
  ///       i = c.successor(of: i)
  ///   }
  ///   // c == [2, 4, 6, 8, 10]
  ///   ```
  var indices: Indices { get }

  /// Returns `self[startIndex..<end]`
  ///
  /// - Precondition: `end >= self.startIndex && end <= self.endIndex`
  /// - Complexity: O(1)
  @warn_unused_result
  func prefix(upTo end: Index) -> SubSequence

  /// Returns `self[start..<endIndex]`
  ///
  /// - Precondition: `start >= self.startIndex && start <= self.endIndex`
  /// - Complexity: O(1)
  @warn_unused_result
  func suffix(from start: Index) -> SubSequence

  /// Returns `prefix(upTo: successor(of: position)`
  ///
  /// - Precondition: `position >= self.startIndex && position < self.endIndex`
  /// - Complexity: O(1)
  @warn_unused_result
  func prefix(through position: Index) -> SubSequence

  /// Returns `true` iff `self` is empty.
  var isEmpty: Bool { get }

  /// Returns the number of elements.
  ///
  /// - Complexity: O(1) if `Self` conforms to
  ///   `RandomAccessCollection`; O(N) otherwise.
  var count: IndexDistance { get }

  // The following requirement enables dispatching for indexOf when
  // the element type is Equatable.
  /// Returns `Optional(Optional(index))` if an element was found
  /// or `Optional(nil)` if an element was determined to be missing;
  /// otherwise, `nil`.
  ///
  /// - Complexity: O(N).
  @warn_unused_result
  func _customIndexOfEquatableElement(_ element: Iterator.Element) -> Index??

  /// The first element of `self`, or `nil` if `self` is empty.
  var first: Iterator.Element? { get }

  /// Returns the result of advancing `i` by `n` positions.
  ///
  /// - Returns:
  ///   - If `n > 0`, the `n`th successor of `i`.
  ///   - If `n < 0`, the `n`th predecessor of `i`.
  ///   - Otherwise, `i` unmodified.
  ///
  /// - Precondition: `n >= 0` unless `Self` conforms to
  ///   `BidirectionalCollection`.
  /// - Precondition:
  ///   - If `n > 0`, `n <= self.distance(from: i, to: self.endIndex)`
  ///   - If `n < 0`, `n >= self.distance(from: i, to: self.startIndex)`
  ///
  /// - Complexity:
  ///   - O(1) if `Self` conforms to `RandomAccessCollection`.
  ///   - O(`abs(n)`) otherwise.
  @warn_unused_result
  func index(_ n: IndexDistance, stepsFrom i: Index) -> Index

  // FIXME: swift-3-indexing-model: Should this mention preconditions on `n`?
  /// Returns the result of advancing `i` by `n` positions, or `nil` if it
  /// reaches the `limit`.
  ///
  /// - Returns:
  ///   - If `n > 0`, the `n`th successor of `i` or `nil` if the `limit` has
  ///     been reached.
  ///   - If `n < 0`, the `n`th predecessor of `i` or `nil` if the `limit` has
  ///     been reached.
  ///   - Otherwise, `i` unmodified.
  ///
  /// - Precondition: `n >= 0` unless `Self` conforms to
  ///   `BidirectionalCollection`.
  ///
  /// - Complexity:
  ///   - O(1) if `Self` conforms to `RandomAccessCollection`.
  ///   - O(`abs(n)`) otherwise.
  @warn_unused_result
  func index(
    _ n: IndexDistance, stepsFrom i: Index, limitedBy limit: Index
  ) -> Index?

  /// Returns the distance between `start` and `end`.
  ///
  /// - Precondition: `start <= end` unless `Self` conforms to
  ///   `BidirectionalCollection`.
  /// - Complexity:
  ///   - O(1) if `Self` conforms to `RandomAccessCollection`.
  ///   - O(`n`) otherwise, where `n` is the method's result.
  @warn_unused_result
  func distance(from start: Index, to end: Index) -> IndexDistance
}

/// Default implementation for forward collections.
extension Indexable {
  @inline(__always)
  public func formSuccessor(_ i: inout Index) {
    // FIXME: swift-3-indexing-model: tests.
    i = successor(of: i)
  }

  public func _failEarlyRangeCheck(_ index: Index, bounds: Range<Index>) {
    // FIXME: swift-3-indexing-model: tests.
    _precondition(
      bounds.lowerBound <= index,
      "out of bounds: index < startIndex")
    _precondition(
      index < bounds.upperBound,
      "out of bounds: index >= endIndex")
  }

  public func _failEarlyRangeCheck(_ range: Range<Index>, bounds: Range<Index>) {
    // FIXME: swift-3-indexing-model: tests.
    _precondition(
      bounds.lowerBound <= range.lowerBound,
      "out of bounds: range begins before startIndex")
    _precondition(
      range.lowerBound <= bounds.upperBound,
      "out of bounds: range ends after endIndex")
    _precondition(
      bounds.lowerBound <= range.upperBound,
      "out of bounds: range ends before bounds.lowerBound")
    _precondition(
      range.upperBound <= bounds.upperBound,
      "out of bounds: range begins after bounds.upperBound")
  }

  @warn_unused_result
  public func index(_ n: IndexDistance, stepsFrom i: Index) -> Index {
    // FIXME: swift-3-indexing-model: tests.
    return self._advanceForward(i, by: n)
  }

  @warn_unused_result
  public func index(
    _ n: IndexDistance, stepsFrom i: Index, limitedBy limit: Index
  ) -> Index? {
    // FIXME: swift-3-indexing-model: tests.
    return self._advanceForward(i, by: n, limitedBy: limit)
  }

  public func formIndex(_ n: IndexDistance, stepsFrom i: inout Index) {
    i = index(n, stepsFrom: i)
  }

  public func formIndex(
    _ n: IndexDistance, stepsFrom i: inout Index, limitedBy limit: Index
  ) -> Bool {
    if let advancedIndex = index(n, stepsFrom: i, limitedBy: limit) {
      i = advancedIndex
      return true
    }
    i = limit
    return false
  }
  
  @warn_unused_result
  public func distance(from start: Index, to end: Index) -> IndexDistance {
    // FIXME: swift-3-indexing-model: tests.
    _precondition(start <= end,
      "Only BidirectionalCollections can have end come before start")

    var start = start
    var count: IndexDistance = 0
    while start != end {
      count = count + 1
      formSuccessor(&start)
    }
    return count
  }

  /// Do not use this method directly; call advanced(by: n) instead.
  @inline(__always)
  @warn_unused_result
  internal func _advanceForward(_ i: Index, by n: IndexDistance) -> Index {
    _precondition(n >= 0,
      "Only BidirectionalCollections can be advanced by a negative amount")

    var i = i
    for _ in stride(from: 0, to: n, by: 1) {
      formSuccessor(&i)
    }
    return i
  }

  /// Do not use this method directly; call advanced(by: n, limit) instead.
  @inline(__always)
  @warn_unused_result
  internal
  func _advanceForward(
    _ i: Index, by n: IndexDistance, limitedBy limit: Index
  ) -> Index? {
    _precondition(n >= 0,
      "Only BidirectionalCollections can be advanced by a negative amount")

    var i = i
    for _ in stride(from: 0, to: n, by: 1) {
      if i == limit {
        return nil
      }
      formSuccessor(&i)
    }
    return i
  }
}

/// Supply optimized defaults for `Collection` models that use some model
/// of `Strideable` as their `Index`.
extension Indexable where Index : Strideable {
  @warn_unused_result
  public func successor(of i: Index) -> Index {
    // FIXME: swift-3-indexing-model: tests.
    _failEarlyRangeCheck(i, bounds: startIndex..<endIndex)

    return i.advanced(by: 1)
  }

  /*
  @warn_unused_result
  public func index(_ n: IndexDistance, stepsFrom i: Index) -> Index {
    _precondition(n >= 0,
      "Only BidirectionalCollections can be advanced by a negative amount")
    // FIXME: swift-3-indexing-model: range check i

    // FIXME: swift-3-indexing-model - error: cannot invoke 'advanced' with an argument list of type '(by: Self.IndexDistance)'
    return i.advanced(by: n)
  }

  @warn_unused_result
  public func index(
    _ n: IndexDistance, stepsFrom i: Index, limitedBy limit: Index
  ) -> Index? {
    _precondition(n >= 0,
      "Only BidirectionalCollections can be advanced by a negative amount")
    // FIXME: swift-3-indexing-model: range check i

    // FIXME: swift-3-indexing-model - error: cannot invoke 'advanced' with an argument list of type '(by: Self.IndexDistance)'
    let i = i.advanced(by: n)
    if (i >= limit) {
      return nil
    }
    return i
  }

  @warn_unused_result
  public func distance(from start: Index, to end: Index) -> IndexDistance {
    _precondition(start <= end,
      "Only BidirectionalCollections can have end come before start")
    // FIXME: swift-3-indexing-model: range check supplied start and end?

    // FIXME: swift-3-indexing-model - error: cannot invoke 'distance' with an argument list of type '(to: Self.Index)'
    return start.distance(to: end)
  }
  */
}

/// Supply the default `makeIterator()` method for `Collection` models
/// that accept the default associated `Iterator`,
/// `IndexingIterator<Self>`.
extension Collection where Iterator == IndexingIterator<Self> {
  public func makeIterator() -> IndexingIterator<Self> {
    return IndexingIterator(_elements: self)
  }
}

/// Supply the default "slicing" `subscript` for `Collection` models
/// that accept the default associated `SubSequence`, `Slice<Self>`.
extension Collection where SubSequence == Slice<Self> {
  public subscript(bounds: Range<Index>) -> Slice<Self> {
    _failEarlyRangeCheck(bounds, bounds: startIndex..<endIndex)
    return Slice(base: self, bounds: bounds)
  }
}

// TODO: swift-3-indexing-model - review the following
extension Collection where SubSequence == Self {
  /// If `!self.isEmpty`, remove the first element and return it, otherwise
  /// return `nil`.
  ///
  /// - Complexity: O(1)
  @warn_unused_result
  public mutating func popFirst() -> Iterator.Element? {
    guard !isEmpty else { return nil }
    let element = first!
    self = self[successor(of: startIndex)..<endIndex]
    return element
  }
}

/// Default implementations of core requirements
extension Collection {
  /// Returns `true` iff `self` is empty.
  ///
  /// - Complexity: O(1)
  public var isEmpty: Bool {
    return startIndex == endIndex
  }

  /// Returns the first element of `self`, or `nil` if `self` is empty.
  ///
  /// - Complexity: O(1)
  public var first: Iterator.Element? {
    // NB: Accessing `startIndex` may not be O(1) for some lazy collections,
    // so instead of testing `isEmpty` and then returning the first element,
    // we'll just rely on the fact that the iterator always yields the
    // first element first.
    var i = makeIterator()
    return i.next()
  }
// TODO: swift-3-indexing-model - uncomment and replace above ready (or should we still use the iterator one?)
  /// Returns the first element of `self`, or `nil` if `self` is empty.
  ///
  /// - Complexity: O(1)
  //  public var first: Iterator.Element? {
  //    return isEmpty ? nil : self[startIndex]
  //  }

// TODO: swift-3-indexing-model - review the following
  /// Returns a value less than or equal to the number of elements in
  /// `self`, *nondestructively*.
  ///
  /// - Complexity: O(`count`).
  public var underestimatedCount: Int {
    return numericCast(count)
  }

  /// Returns the number of elements.
  ///
  /// - Complexity: O(1) if `Self` conforms to `RandomAccessCollection`;
  ///   O(N) otherwise.
  public var count: IndexDistance {
    return distance(from: startIndex, to: endIndex)
  }

// TODO: swift-3-indexing-model - rename the following to _customIndexOfEquatable(element)?
  /// Customization point for `Sequence.index(of:)`.
  ///
  /// Define this method if the collection can find an element in less than
  /// O(N) by exploiting collection-specific knowledge.
  ///
  /// - Returns: `nil` if a linear search should be attempted instead,
  ///   `Optional(nil)` if the element was not found, or
  ///   `Optional(Optional(index))` if an element was found.
  ///
  /// - Complexity: O(`count`).
  @warn_unused_result
  public // dispatching
  func _customIndexOfEquatableElement(_: Iterator.Element) -> Index?? {
    return nil
  }
}

//===----------------------------------------------------------------------===//
// Default implementations for Collection
//===----------------------------------------------------------------------===//

extension Collection {
// TODO: swift-3-indexing-model - review the following
  /// Returns an `Array` containing the results of mapping `transform`
  /// over `self`.
  ///
  /// - Complexity: O(N).
  @warn_unused_result
  public func map<T>(
    _ transform: @noescape (Iterator.Element) throws -> T
  ) rethrows -> [T] {
    let count: Int = numericCast(self.count)
    if count == 0 {
      return []
    }

    var result = ContiguousArray<T>()
    result.reserveCapacity(count)

    var i = self.startIndex

    for _ in 0..<count {
      result.append(try transform(self[i]))
      formSuccessor(&i)
    }

    _expectEnd(i, self)
    return Array(result)
  }

  /// Returns a subsequence containing all but the first `n` elements.
  ///
  /// - Precondition: `n >= 0`
  /// - Complexity: O(`n`)
  @warn_unused_result
  public func dropFirst(_ n: Int) -> SubSequence {
    _precondition(n >= 0, "Can't drop a negative number of elements from a collection")
    let start = index(numericCast(n),
      stepsFrom: startIndex, limitedBy: endIndex) ?? endIndex
    return self[start..<endIndex]
  }

  /// Returns a subsequence containing all but the last `n` elements.
  ///
  /// - Precondition: `n >= 0`
  /// - Complexity: O(`self.count`)
  @warn_unused_result
  public func dropLast(_ n: Int) -> SubSequence {
    _precondition(
      n >= 0, "Can't drop a negative number of elements from a collection")
    let amount = Swift.max(0, numericCast(count) - n)
    let end = index(numericCast(amount),
      stepsFrom: startIndex, limitedBy: endIndex) ?? endIndex
    return self[startIndex..<end]
  }

  /// Returns a subsequence, up to `maxLength` in length, containing the
  /// initial elements.
  ///
  /// If `maxLength` exceeds `self.count`, the result contains all
  /// the elements of `self`.
  ///
  /// - Precondition: `maxLength >= 0`
  /// - Complexity: O(`maxLength`)
  @warn_unused_result
  public func prefix(_ maxLength: Int) -> SubSequence {
    _precondition(
      maxLength >= 0,
      "Can't take a prefix of negative length from a collection")
    let end = index(numericCast(maxLength),
      stepsFrom: startIndex, limitedBy: endIndex) ?? endIndex
    return self[startIndex..<end]
  }

  /// Returns a slice, up to `maxLength` in length, containing the
  /// final elements of `self`.
  ///
  /// If `maxLength` exceeds `s.count`, the result contains all
  /// the elements of `self`.
  ///
  /// - Precondition: `maxLength >= 0`
  /// - Complexity: O(`self.count`)
  @warn_unused_result
  public func suffix(_ maxLength: Int) -> SubSequence {
    _precondition(
      maxLength >= 0,
      "Can't take a suffix of negative length from a collection")
    let amount = Swift.max(0, numericCast(count) - maxLength)
    let start = index(numericCast(amount),
      stepsFrom: startIndex, limitedBy: endIndex) ?? endIndex
    return self[start..<endIndex]
  }

  /// Returns `self[startIndex..<end]`
  ///
  /// - Precondition: `end >= self.startIndex && end <= self.endIndex`
  /// - Complexity: O(1)
  @warn_unused_result
  public func prefix(upTo end: Index) -> SubSequence {
    return self[startIndex..<end]
  }

  /// Returns `self[start..<endIndex]`
  ///
  /// - Precondition: `start >= self.startIndex && start <= self.endIndex`
  /// - Complexity: O(1)
  @warn_unused_result
  public func suffix(from start: Index) -> SubSequence {
    return self[start..<endIndex]
  }

  /// Returns `prefix(upTo: successor(of: position))`
  ///
  /// - Precondition: `position >= self.startIndex && position < self.endIndex`
  /// - Complexity: O(1)
  @warn_unused_result
  public func prefix(through position: Index) -> SubSequence {
    return prefix(upTo: successor(of: position))
  }

  // TODO: swift-3-indexing-model - review the following
  /// Returns the maximal `SubSequence`s of `self`, in order, that
  /// don't contain elements satisfying the predicate `isSeparator`.
  ///
  /// - Parameter maxSplits: The maximum number of `SubSequence`s to
  ///   return, minus 1.
  ///   If `maxSplits + 1` `SubSequence`s are returned, the last one is
  ///   a suffix of `self` containing *all* the elements of `self` following the
  ///   last split point.
  ///   The default value is `Int.max`.
  ///
  /// - Parameter omittingEmptySubsequences: If `false`, an empty `SubSequence`
  ///   is produced in the result for each pair of consecutive elements
  ///   satisfying `isSeparator`.
  ///   The default value is `true`.
  ///
  /// - Precondition: `maxSplits >= 0`
  @warn_unused_result
  public func split(
    maxSplits: Int = Int.max,
    omittingEmptySubsequences: Bool = true,
    isSeparator: @noescape (Iterator.Element) throws -> Bool
  ) rethrows -> [SubSequence] {
    _precondition(maxSplits >= 0, "Must take zero or more splits")

    var result: [SubSequence] = []
    var subSequenceStart: Index = startIndex

    func appendSubsequence(end: Index) -> Bool {
      if subSequenceStart == end && omittingEmptySubsequences {
        return false
      }
      result.append(self[subSequenceStart..<end])
      return true
    }

    if maxSplits == 0 || isEmpty {
      appendSubsequence(end: endIndex)
      return result
    }

    var subSequenceEnd = subSequenceStart
    let cachedEndIndex = endIndex
    while subSequenceEnd != cachedEndIndex {
      if try isSeparator(self[subSequenceEnd]) {
        let didAppend = appendSubsequence(end: subSequenceEnd)
        formSuccessor(&subSequenceEnd)
        subSequenceStart = subSequenceEnd
        if didAppend && result.count == maxSplits {
          break
        }
        continue
      }
      formSuccessor(&subSequenceEnd)
    }

    if subSequenceStart != cachedEndIndex || !omittingEmptySubsequences {
      result.append(self[subSequenceStart..<cachedEndIndex])
    }

    return result
  }
}

// TODO: swift-3-indexing-model - review the following
extension Collection where Iterator.Element : Equatable {
  /// Returns the maximal `SubSequence`s of `self`, in order, around a
  /// `separator` element.
  ///
  /// - Parameter maxSplits: The maximum number of `SubSequence`s to
  ///   return, minus 1.
  ///   If `maxSplits + 1` `SubSequence`s are returned, the last one is
  ///   a suffix of `self` containing *all* the elements of `self` following the
  ///   last split point.
  ///   The default value is `Int.max`.
  ///
  /// - Parameter omittingEmptySubsequences: If `false`, an empty `SubSequence`
  ///   is produced in the result for each pair of consecutive elements
  ///   equal to `separator`.
  ///   The default value is `true`.
  ///
  /// - Precondition: `maxSplits >= 0`
  @warn_unused_result
  public func split(
    separator: Iterator.Element,
    maxSplits: Int = Int.max,
    omittingEmptySubsequences: Bool = true
  ) -> [SubSequence] {
  return split(
    maxSplits: maxSplits,
    omittingEmptySubsequences: omittingEmptySubsequences,
    isSeparator: { $0 == separator })
  }
}

// TODO: swift-3-indexing-model - review the following
extension Collection where SubSequence == Self {
  /// Remove the element at `startIndex` and return it.
  ///
  /// - Complexity: O(1)
  /// - Precondition: `!self.isEmpty`.
  @discardableResult
  public mutating func removeFirst() -> Iterator.Element {
    _precondition(!isEmpty, "can't remove items from an empty collection")
    let element = first!
    self = self[successor(of: startIndex)..<endIndex]
    return element
  }

  /// Remove the first `n` elements.
  ///
  /// - Complexity:
  ///   - O(1) if `Self` conforms to `RandomAccessCollection`
  ///   - O(n) otherwise
  /// - Precondition: `n >= 0 && self.count >= n`.
  public mutating func removeFirst(_ n: Int) {
    if n == 0 { return }
    _precondition(n >= 0, "number of elements to remove should be non-negative")
    _precondition(count >= numericCast(n),
      "can't remove more items from a collection than it contains")
    self = self[index(numericCast(n), stepsFrom: startIndex)..<endIndex]
  }
}

// TODO: swift-3-indexing-model - review the following
extension Sequence
  where Self : _ArrayProtocol, Self.Element == Self.Iterator.Element {
  // A fast implementation for when you are backed by a contiguous array.
  public func _copyContents(
    initializing ptr: UnsafeMutablePointer<Iterator.Element>
  ) -> UnsafeMutablePointer<Iterator.Element> {
    if let s = self._baseAddressIfContiguous {
      let count = self.count
      ptr.initializeFrom(s, count: count)
      _fixLifetime(self._owner)
      return ptr + count
    } else {
      var p = ptr
      for x in self {
        p.initialize(with: x)
        p += 1
      }
      return p
    }
  }
}

extension Collection {
<<<<<<< HEAD
  public func _preprocessingPass<R>(
    @noescape _ preprocess: () throws -> R
=======
  public func _preprocessingPass<R>(_ preprocess: @noescape () -> R) -> R? {
    return preprocess()
  }
}

/// A *collection* that supports subscript assignment.
///
/// For any instance `a` of a type conforming to
/// `MutableCollection`, :
///
///     a[i] = x
///     let y = a[i]
///
/// is equivalent to:
///
///     a[i] = x
///     let y = x
///
public protocol MutableCollection : MutableIndexable, Collection {
  // FIXME: should be constrained to MutableCollection
  // (<rdar://problem/20715009> Implement recursive protocol
  // constraints)
  associatedtype SubSequence : Collection /*: MutableCollection*/
    = MutableSlice<Self>

  /// Access the element at `position`.
  ///
  /// - Precondition: `position` indicates a valid position in `self` and
  ///   `position != endIndex`.
  ///
  /// - Complexity: O(1)
  subscript(position: Index) -> Iterator.Element {get set}

  /// Returns a collection representing a contiguous sub-range of
  /// `self`'s elements.
  ///
  /// - Complexity: O(1) for the getter, O(`bounds.count`) for the setter.
  subscript(bounds: Range<Index>) -> SubSequence {get set}

  /// Call `body(p)`, where `p` is a pointer to the collection's
  /// mutable contiguous storage.  If no such storage exists, it is
  /// first created.  If the collection does not support an internal
  /// representation in a form of mutable contiguous storage, `body` is not
  /// called and `nil` is returned.
  ///
  /// Often, the optimizer can eliminate bounds- and uniqueness-checks
  /// within an algorithm, but when that fails, invoking the
  /// same algorithm on `body`\ 's argument lets you trade safety for
  /// speed.
  mutating func _withUnsafeMutableBufferPointerIfSupported<R>(
    _ body: @noescape (UnsafeMutablePointer<Iterator.Element>, Int) throws -> R
  ) rethrows -> R?
  // FIXME: the signature should use UnsafeMutableBufferPointer, but the
  // compiler can't handle that.
  //
  // <rdar://problem/21933004> Restore the signature of
  // _withUnsafeMutableBufferPointerIfSupported() that mentions
  // UnsafeMutableBufferPointer
}

extension MutableCollection {
  public mutating func _withUnsafeMutableBufferPointerIfSupported<R>(
    _ body: @noescape (UnsafeMutablePointer<Iterator.Element>, Int) throws -> R
>>>>>>> 289d239b
  ) rethrows -> R? {
    return try preprocess()
  }
}

@available(*, unavailable, message: "Bit enum has been deprecated. Please use Int instead.")
public enum Bit {}

@available(*, unavailable, renamed: "IndexingIterator")
public struct IndexingGenerator<Elements : IndexableBase> {}

@available(*, unavailable, renamed: "Collection")
public typealias CollectionType = Collection

extension Collection {
  @available(*, unavailable, renamed: "Iterator")
  public typealias Generator = Iterator

  @available(*, unavailable, renamed: "makeIterator")
  public func generate() -> Iterator {
    fatalError("unavailable function can't be called")
  }

  @available(*, unavailable, message: "Removed in Swift 3. Please use underestimatedCount property.")
  public func underestimateCount() -> Int {
    fatalError("unavailable function can't be called")
  }

  @available(*, unavailable, message: "Please use split(maxSplits:omittingEmptySubsequences:isSeparator:) instead")
  public func split(
    _ maxSplit: Int = Int.max,
    allowEmptySlices: Bool = false,
    isSeparator: @noescape (Iterator.Element) throws -> Bool
  ) rethrows -> [SubSequence] {
    fatalError("unavailable function can't be called")
  }
}

extension Collection where Iterator.Element : Equatable {
  @available(*, unavailable, message: "Please use split(separator:maxSplits:omittingEmptySubsequences:) instead")
  public func split(
    _ separator: Iterator.Element,
    maxSplit: Int = Int.max,
    allowEmptySlices: Bool = false
  ) -> [SubSequence] {
    fatalError("unavailable function can't be called")
  }
}

@available(*, unavailable, message: "PermutationGenerator has been removed in Swift 3")
public struct PermutationGenerator<C : Collection, Indices : Sequence> {}<|MERGE_RESOLUTION|>--- conflicted
+++ resolved
@@ -971,74 +971,8 @@
 }
 
 extension Collection {
-<<<<<<< HEAD
   public func _preprocessingPass<R>(
-    @noescape _ preprocess: () throws -> R
-=======
-  public func _preprocessingPass<R>(_ preprocess: @noescape () -> R) -> R? {
-    return preprocess()
-  }
-}
-
-/// A *collection* that supports subscript assignment.
-///
-/// For any instance `a` of a type conforming to
-/// `MutableCollection`, :
-///
-///     a[i] = x
-///     let y = a[i]
-///
-/// is equivalent to:
-///
-///     a[i] = x
-///     let y = x
-///
-public protocol MutableCollection : MutableIndexable, Collection {
-  // FIXME: should be constrained to MutableCollection
-  // (<rdar://problem/20715009> Implement recursive protocol
-  // constraints)
-  associatedtype SubSequence : Collection /*: MutableCollection*/
-    = MutableSlice<Self>
-
-  /// Access the element at `position`.
-  ///
-  /// - Precondition: `position` indicates a valid position in `self` and
-  ///   `position != endIndex`.
-  ///
-  /// - Complexity: O(1)
-  subscript(position: Index) -> Iterator.Element {get set}
-
-  /// Returns a collection representing a contiguous sub-range of
-  /// `self`'s elements.
-  ///
-  /// - Complexity: O(1) for the getter, O(`bounds.count`) for the setter.
-  subscript(bounds: Range<Index>) -> SubSequence {get set}
-
-  /// Call `body(p)`, where `p` is a pointer to the collection's
-  /// mutable contiguous storage.  If no such storage exists, it is
-  /// first created.  If the collection does not support an internal
-  /// representation in a form of mutable contiguous storage, `body` is not
-  /// called and `nil` is returned.
-  ///
-  /// Often, the optimizer can eliminate bounds- and uniqueness-checks
-  /// within an algorithm, but when that fails, invoking the
-  /// same algorithm on `body`\ 's argument lets you trade safety for
-  /// speed.
-  mutating func _withUnsafeMutableBufferPointerIfSupported<R>(
-    _ body: @noescape (UnsafeMutablePointer<Iterator.Element>, Int) throws -> R
-  ) rethrows -> R?
-  // FIXME: the signature should use UnsafeMutableBufferPointer, but the
-  // compiler can't handle that.
-  //
-  // <rdar://problem/21933004> Restore the signature of
-  // _withUnsafeMutableBufferPointerIfSupported() that mentions
-  // UnsafeMutableBufferPointer
-}
-
-extension MutableCollection {
-  public mutating func _withUnsafeMutableBufferPointerIfSupported<R>(
-    _ body: @noescape (UnsafeMutablePointer<Iterator.Element>, Int) throws -> R
->>>>>>> 289d239b
+    _ preprocess: @noescape () throws -> R
   ) rethrows -> R? {
     return try preprocess()
   }
