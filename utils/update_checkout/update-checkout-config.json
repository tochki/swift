{
    "ssh-clone-pattern": "git@github.com:%s.git",
    "https-clone-pattern": "https://github.com/%s.git",
    "repos" : {
       "swift": {
            "remote": { "id": "apple/swift" } },
       "cmark": {
            "remote": { "id": "apple/swift-cmark" } },
        "llbuild": {
            "remote": { "id": "apple/swift-llbuild" } },
        "swift-tools-support-core": {
            "remote": { "id": "apple/swift-tools-support-core" } },
        "swiftpm": {
            "remote": { "id": "apple/swift-package-manager" } },
        "swift-syntax": {
            "remote": { "id": "apple/swift-syntax" } },
        "swift-stress-tester": {
            "remote": { "id": "apple/swift-stress-tester" } },
        "swift-corelibs-xctest": {
            "remote": { "id": "apple/swift-corelibs-xctest" } },
        "swift-corelibs-foundation": {
            "remote": { "id": "apple/swift-corelibs-foundation" } },
        "swift-corelibs-libdispatch": {
            "remote": { "id": "apple/swift-corelibs-libdispatch" } },
        "swift-integration-tests": {
            "remote": { "id": "apple/swift-integration-tests" } },
        "swift-xcode-playground-support": {
            "remote": { "id": "apple/swift-xcode-playground-support" } },
        "ninja": {
            "remote": { "id": "ninja-build/ninja" } },
        "tensorflow": {
            "remote": { "id": "tensorflow/tensorflow" } },
        "tensorflow-swift-apis": {
            "remote": { "id": "tensorflow/swift-apis" } },
        "icu": {
            "remote": { "id": "unicode-org/icu" },
            "platforms": [ "Linux" ]
        },
        "cmake": {
            "remote": { "id": "KitWare/CMake" },
            "platforms": [ "Linux" ]
        },
        "PythonKit": {
            "remote": { "id": "pvieito/PythonKit" }
        },
        "tensorflow-swift-apis": {
            "remote": { "id": "tensorflow/swift-apis" }
        },
       "indexstore-db": {
            "remote": { "id": "apple/indexstore-db" } },
        "sourcekit-lsp": {
            "remote": { "id": "apple/sourcekit-lsp" } },
        "swift-format": {
            "remote": { "id": "apple/swift-format" } },
        "llvm-project": {
            "remote": { "id": "apple/llvm-project" } }
    },
    "default-branch-scheme": "master",
    "branch-schemes": {
       "master": {
            "aliases": ["master", "swift/master"],
            "repos": {
                "llvm-project": "swift/master",
                "swift": "master",
                "cmark": "master",
                "llbuild": "master",
                "swift-tools-support-core": "master",
                "swiftpm": "master",
                "swift-syntax": "master",
                "swift-stress-tester": "master",
                "swift-corelibs-xctest": "master",
                "swift-corelibs-foundation": "master",
                "swift-corelibs-libdispatch": "master",
                "swift-integration-tests": "master",
                "swift-xcode-playground-support": "master",
                "ninja": "release",
                "icu": "release-65-1",
                "cmake": "v3.16.5",
                "indexstore-db": "master",
                "sourcekit-lsp": "master",
                "swift-format": "master",
                "PythonKit": "master",
                "tensorflow-swift-apis": "master"
            }
        },
        "next" : {
            "aliases": ["next", "master-next",
                        "stable-next", "upstream",
                        "next-upstream", "upstream-with-swift"],
            "repos": {
                "llvm-project": "swift/master-next",
                "swift": "master-next",
                "cmark": "master",
                "llbuild": "master",
                "swift-tools-support-core": "master",
                "swiftpm": "master",
                "swift-syntax": "master",
                "swift-stress-tester": "master",
                "swift-corelibs-xctest": "master",
                "swift-corelibs-foundation": "master",
                "swift-corelibs-libdispatch": "master",
                "swift-integration-tests": "master",
                "swift-xcode-playground-support": "master",
                "ninja": "release",
                "icu": "release-65-1",
                "cmake": "v3.16.5",
                "indexstore-db": "master",
                "sourcekit-lsp": "master",
                "swift-format": "master",
                "pythonkit": "master",
                "tensorflow-swift-apis": "master"
            }
        },
       "swift-3.0-branch" : {
            "aliases": ["swift-3.0-branch"],
            "repos": {
                "llvm-project": "swift/swift-3.0-branch",
                "cmark": "swift-3.0-branch",
                "llbuild": "swift-3.0-branch",
                "swiftpm": "swift-3.0-branch",
                "swift-syntax": "master",
                "swift-stress-tester": "master",
                "swift-corelibs-xctest": "swift-3.0-branch",
                "swift-corelibs-foundation": "swift-3.0-branch",
                "swift-corelibs-libdispatch": "swift-3.0-branch",
                "swift-integration-tests": "swift-3.0-branch",
                "swift-xcode-playground-support": "swift-3.0-branch",
                "ninja": "release",
                "indexstore-db": "master",
                "sourcekit-lsp": "master",
                "swift-format": "master"
            }
        },
        "swift-3.1-branch" : {
            "aliases": ["swift-3.1-branch"],
            "repos": {
                "llvm-project": "swift/swift-3.1-branch",
                "swift": "swift-3.1-branch",
                "cmark": "swift-3.1-branch",
                "llbuild": "swift-3.1-branch",
                "swiftpm": "swift-3.1-branch",
                "swift-syntax": "master",
                "swift-stress-tester": "master",
                "swift-corelibs-xctest": "swift-3.1-branch",
                "swift-corelibs-foundation": "swift-3.1-branch",
                "swift-corelibs-libdispatch": "swift-3.1-branch",
                "swift-integration-tests": "swift-3.1-branch",
                "swift-xcode-playground-support": "swift-3.1-branch",
                "ninja": "release",
                "indexstore-db": "master",
                "sourcekit-lsp": "master",
                "swift-format": "master"
            }
        },
        "swift-4.0-branch" : {
            "aliases": ["swift-4.0-branch"],
            "repos": {
                "llvm-project": "swift/swift-4.0-branch",
                "swift": "swift-4.0-branch",
                "cmark": "swift-4.0-branch",
                "llbuild": "swift-4.0-branch",
                "swiftpm": "swift-4.0-branch",
                "swift-syntax": "master",
                "swift-stress-tester": "master",
                "swift-corelibs-xctest": "swift-4.0-branch",
                "swift-corelibs-foundation": "swift-4.0-branch",
                "swift-corelibs-libdispatch": "swift-4.0-branch",
                "swift-integration-tests": "swift-4.0-branch",
                "swift-xcode-playground-support": "swift-4.0-branch",
                "ninja": "release",
                "indexstore-db": "master",
                "sourcekit-lsp": "master",
                "swift-format": "master"
            }
        },
        "swift-4.1-branch" : {
            "aliases": ["swift-4.1-branch"],
            "repos": {
                "llvm-project": "swift/swift-4.1-branch",
                "swift": "swift-4.1-branch",
                "cmark": "swift-4.1-branch",
                "llbuild": "swift-4.1-branch",
                "swiftpm": "swift-4.1-branch",
                "swift-syntax": "master",
                "swift-stress-tester": "master",
                "swift-corelibs-xctest": "swift-4.1-branch",
                "swift-corelibs-foundation": "swift-4.1-branch",
                "swift-corelibs-libdispatch": "swift-4.1-branch",
                "swift-integration-tests": "swift-4.1-branch",
                "swift-xcode-playground-support": "swift-4.1-branch",
                "ninja": "release",
                "indexstore-db": "master",
                "sourcekit-lsp": "master",
                "swift-format": "master"
            }
        },
        "swift-4.2-branch" : {
            "aliases": ["swift-4.2-branch"],
            "repos": {
                "llvm-project": "swift/swift-4.2-branch",
                "swift": "swift-4.2-branch",
                "cmark": "swift-4.2-branch",
                "llbuild": "swift-4.2-branch",
                "swiftpm": "swift-4.2-branch",
                "swift-syntax": "swift-4.2-branch",
                "swift-stress-tester": "master",
                "swift-corelibs-xctest": "swift-4.2-branch",
                "swift-corelibs-foundation": "swift-4.2-branch",
                "swift-corelibs-libdispatch": "swift-4.2-branch",
                "swift-integration-tests": "swift-4.2-branch",
                "swift-xcode-playground-support": "swift-4.2-branch",
                "ninja": "release",
                "indexstore-db": "master",
                "sourcekit-lsp": "master",
                "swift-format": "master"
            }
        },
        "swift-5.0-branch" : {
            "aliases": ["swift-5.0-branch"],
            "repos": {
                "llvm-project": "swift/swift-5.0-branch",
                "swift": "swift-5.0-branch",
                "cmark": "swift-5.0-branch",
                "llbuild": "swift-5.0-branch",
                "swiftpm": "swift-5.0-branch",
                "swift-syntax": "swift-5.0-branch",
                "swift-stress-tester": "swift-5.0-branch",
                "swift-corelibs-xctest": "swift-5.0-branch",
                "swift-corelibs-foundation": "swift-5.0-branch",
                "swift-corelibs-libdispatch": "swift-5.0-branch",
                "swift-integration-tests": "swift-5.0-branch",
                "swift-xcode-playground-support": "swift-5.0-branch",
                "ninja": "release",
                "icu": "release-61-1",
                "indexstore-db": "master",
                "sourcekit-lsp": "master",
                "swift-format": "master"
            }
        },
       "swift-5.1-branch" : {
            "aliases": ["swift-5.1-branch", "swift/swift-5.1-branch"],
            "repos": {
                "llvm-project": "swift/swift-5.1-branch",
                "swift": "swift-5.1-branch",
                "cmark": "swift-5.1-branch",
                "llbuild": "swift-5.1-branch",
                "swiftpm": "swift-5.1-branch",
                "swift-syntax": "swift-5.1-branch",
                "swift-stress-tester": "swift-5.1-branch",
                "swift-corelibs-xctest": "swift-5.1-branch",
                "swift-corelibs-foundation": "swift-5.1-branch",
                "swift-corelibs-libdispatch": "swift-5.1-branch",
                "swift-integration-tests": "swift-5.1-branch",
                "swift-xcode-playground-support": "swift-5.1-branch",
                "ninja": "release",
                "icu": "release-61-1",
                "indexstore-db": "swift-5.1-branch",
                "sourcekit-lsp": "swift-5.1-branch",
                "swift-format": "master"
            }
        },
       "swift-5.2-branch": {
            "aliases": ["swift-5.2-branch", "swift/swift-5.2-branch"],
            "repos": {
                "llvm-project": "swift/swift-5.2-branch",
                "swift": "swift-5.2-branch",
                "cmark": "swift-5.2-branch",
                "llbuild": "swift-5.2-branch",
                "swift-tools-support-core": "swift-5.2-branch",
                "swiftpm": "swift-5.2-branch",
                "swift-syntax": "swift-5.2-branch",
                "swift-stress-tester": "swift-5.2-branch",
                "swift-corelibs-xctest": "swift-5.2-branch",
                "swift-corelibs-foundation": "swift-5.2-branch",
                "swift-corelibs-libdispatch": "swift-5.2-branch",
                "swift-integration-tests": "swift-5.2-branch",
                "swift-xcode-playground-support": "swift-5.2-branch",
                "ninja": "release",
                "icu": "release-65-1",
                "cmake": "v3.15.1",
                "indexstore-db": "swift-5.2-branch",
                "sourcekit-lsp": "swift-5.2-branch",
                "swift-format": "master"
            }
        },
<<<<<<< HEAD

=======
       "release/5.3": {
            "aliases": ["release/5.3", "swift/release/5.3"],
            "repos": {
                "llvm-project": "swift/master",
                "swift": "master",
                "cmark": "master",
                "llbuild": "release/5.3",
                "swift-tools-support-core": "release/5.3",
                "swiftpm": "release/5.3",
                "swift-syntax": "master",
                "swift-stress-tester": "master",
                "swift-corelibs-xctest": "master",
                "swift-corelibs-foundation": "master",
                "swift-corelibs-libdispatch": "master",
                "swift-integration-tests": "master",
                "swift-xcode-playground-support": "master",
                "ninja": "release",
                "icu": "release-65-1",
                "cmake": "v3.16.5",
                "indexstore-db": "release/5.3",
                "sourcekit-lsp": "release/5.3",
                "swift-format": "master",
                "pythonkit": "master",
                "tensorflow-swift-apis": "master"
            }
        },
>>>>>>> 1b26b96f
       "master-rebranch": {
            "aliases": ["master-rebranch", "swift/master-rebranch"],
            "repos": {
                "llvm-project": "swift/master-rebranch",
                "swift": "master-rebranch",
                "cmark": "master",
                "llbuild": "master",
                "swift-tools-support-core": "master",
                "swiftpm": "master",
                "swift-syntax": "master",
                "swift-stress-tester": "master",
                "swift-corelibs-xctest": "master",
                "swift-corelibs-foundation": "master",
                "swift-corelibs-libdispatch": "master",
                "swift-integration-tests": "master",
                "swift-xcode-playground-support": "master",
                "ninja": "release",
                "icu": "release-65-1",
                "cmake": "v3.16.5",
                "indexstore-db": "master",
                "sourcekit-lsp": "master",
                "swift-format": "master"
            }
       },

       "tensorflow": {
            "aliases": ["tensorflow"],
            "repos": {
                "llvm-project": "1c2ea762d1cc20f23962f71381351d82da950d2e",
                "swift": "tensorflow",
                "cmark": "swift-DEVELOPMENT-SNAPSHOT-2020-04-01-a",
                "llbuild": "swift-DEVELOPMENT-SNAPSHOT-2020-04-01-a",
                "swift-tools-support-core": "0.0.1",
                "swiftpm": "swift-DEVELOPMENT-SNAPSHOT-2020-04-01-a",
                "swift-syntax": "1e524b3edc47e8ff66890d914b8bcd024e061631",
                "swift-stress-tester": "swift-DEVELOPMENT-SNAPSHOT-2020-04-01-a",
                "swift-corelibs-xctest": "swift-DEVELOPMENT-SNAPSHOT-2020-04-01-a",
                "swift-corelibs-foundation": "swift-DEVELOPMENT-SNAPSHOT-2020-04-01-a",
                "swift-corelibs-libdispatch": "swift-DEVELOPMENT-SNAPSHOT-2020-04-01-a",
                "swift-integration-tests": "swift-DEVELOPMENT-SNAPSHOT-2020-04-01-a",
                "swift-xcode-playground-support": "swift-DEVELOPMENT-SNAPSHOT-2020-04-01-a",
                "ninja": "release",
                "icu": "release-65-1",
                "indexstore-db": "swift-DEVELOPMENT-SNAPSHOT-2020-04-01-a",
                "sourcekit-lsp": "swift-DEVELOPMENT-SNAPSHOT-2020-04-01-a",
                "PythonKit": "master",
                "swift-format": "master",
                "tensorflow": "v2.2.0-rc0",
                "tensorflow-swift-apis": "master"
            }
        }
    }
}<|MERGE_RESOLUTION|>--- conflicted
+++ resolved
@@ -283,9 +283,6 @@
                 "swift-format": "master"
             }
         },
-<<<<<<< HEAD
-
-=======
        "release/5.3": {
             "aliases": ["release/5.3", "swift/release/5.3"],
             "repos": {
@@ -312,7 +309,6 @@
                 "tensorflow-swift-apis": "master"
             }
         },
->>>>>>> 1b26b96f
        "master-rebranch": {
             "aliases": ["master-rebranch", "swift/master-rebranch"],
             "repos": {
