//===--- DiagnoseInvalidEscapingCaptures.cpp ------------------------------===//
//
// This source file is part of the Swift.org open source project
//
// Copyright (c) 2014 - 2017 Apple Inc. and the Swift project authors
// Licensed under Apache License v2.0 with Runtime Library Exception
//
// See https://swift.org/LICENSE.txt for license information
// See https://swift.org/CONTRIBUTORS.txt for the list of Swift project authors
//
//===----------------------------------------------------------------------===//
//
// This file implements a diagnostic pass to diagnose escaping closures that
// capture mutable storage locations or noescape function values.
//
//===----------------------------------------------------------------------===//

#include "swift/AST/ASTContext.h"
#include "swift/AST/DiagnosticsSIL.h"
#include "swift/AST/Types.h"
#include "swift/SIL/ApplySite.h"
#include "swift/SIL/InstructionUtils.h"
#include "swift/SIL/SILArgument.h"
#include "swift/SIL/SILBasicBlock.h"
#include "swift/SIL/SILInstruction.h"
#include "swift/SILOptimizer/PassManager/Transforms.h"
#include "llvm/Support/Debug.h"

using namespace swift;

template <typename... T, typename... U>
static InFlightDiagnostic diagnose(ASTContext &Context, SILLocation loc,
                                   Diag<T...> diag, U &&... args) {
  return Context.Diags.diagnose(loc.getSourceLoc(), diag,
                                std::forward<U>(args)...);
}

template <typename... T, typename... U>
static InFlightDiagnostic diagnose(ASTContext &Context, SourceLoc loc,
                                   Diag<T...> diag, U &&... args) {
  return Context.Diags.diagnose(loc, diag,
                                std::forward<U>(args)...);
}

// Check if a use of a value derived from a partial_apply can cause the
// closure to escape. For "pass-through" uses that build a new value from
// the partial_apply, followUses() is called to evaluate the uses of the
// derived value.
template <typename FollowUse>
static bool checkNoEscapePartialApplyUse(Operand *oper, FollowUse followUses) {
  SILInstruction *user = oper->getUser();

  if (isa<ConvertEscapeToNoEscapeInst>(user) ||
      isa<CopyBlockWithoutEscapingInst>(user))
    return false;

  // Ignore uses that are totally uninteresting. partial_apply [stack] is
  // terminated by a dealloc_stack instruction.
  if (isIncidentalUse(user) || onlyAffectsRefCount(user) ||
      isa<DeallocStackInst>(user))
    return false;

  // Before checking conversions in general below (getSingleValueCopyOrCast),
  // check for convert_function to [without_actually_escaping]. Assume such
  // conversion are not actually escaping without following their uses.
  if (auto *CFI = dyn_cast<ConvertFunctionInst>(user)) {
    if (CFI->withoutActuallyEscaping())
      return false;
  }

  // Look through copies, borrows, and conversions.
  if (SingleValueInstruction *copy = getSingleValueCopyOrCast(user)) {
    // Only follow the copied operand. Other operands are incidental,
    // as in the second operand of mark_dependence.
    if (oper->getOperandNumber() == 0)
      followUses(copy);

    return false;
  }

<<<<<<< HEAD
  // SWIFT_ENABLE_TENSORFLOW
=======
>>>>>>> 5b943963
  // Look through `differentiable_function`.
  if (auto *DFI = dyn_cast<DifferentiableFunctionInst>(user)) {
    followUses(DFI);
    return false;
  }

  // @noescape block storage can be passed as an Optional (Nullable).
  if (auto *EI = dyn_cast<EnumInst>(user)) {
    followUses(EI);
    return false;
  }

  // Look through Phis.
  if (auto *BI = dyn_cast<BranchInst>(user)) {
    const SILPhiArgument *arg = BI->getArgForOperand(oper);
    followUses(arg);
    return false;
  }

  if (auto *CBI = dyn_cast<CondBranchInst>(user)) {
    const SILPhiArgument *arg = CBI->getArgForOperand(oper);
    if (arg) // If the use isn't the branch condition, follow it.
      followUses(arg);
    return false;
  }

  // Look through ObjC closures.
  if (auto *SI = dyn_cast<StoreInst>(user)) {
    if (oper->getOperandNumber() == StoreInst::Src) {
      if (auto *PBSI = dyn_cast<ProjectBlockStorageInst>(
            SI->getDest())) {
        SILValue storageAddr = PBSI->getOperand();
        // The closure is stored to block storage. Recursively visit all
        // uses of any initialized block storage values derived from this
        // storage address..
        for (Operand *oper : storageAddr->getUses()) {
          if (auto *IBS = dyn_cast<InitBlockStorageHeaderInst>(oper->getUser()))
            followUses(IBS);
        }
        return false;
      }
    }
  }

  if (auto *PAI = dyn_cast<PartialApplyInst>(user)) {
    // Recurse through partial_apply chains.
    if (oper->get() == PAI->getCallee()) {
      followUses(PAI);
      return false;
    }

    // Look through re-abstraction thunks.
    if (isPartialApplyOfReabstractionThunk(PAI)) {
      // However, first check for withoutActuallyEscaping, which is always
      // a valid non-escaping use.
      SILFunction *thunkDef = PAI->getReferencedFunctionOrNull();
      if (!thunkDef)
        return true;
      if (!thunkDef->isWithoutActuallyEscapingThunk())
        followUses(PAI);
      return false;
    }
  }

  // Anything else is flagged as an escaping use.
  return true;
}

const ParamDecl *getParamDeclFromOperand(SILValue value) {
  if (auto *arg = dyn_cast<SILArgument>(value))
    if (auto *decl = dyn_cast_or_null<ParamDecl>(arg->getDecl()))
      return decl;

  return nullptr;
}

bool isUseOfSelfInInitializer(Operand *oper) {
  if (auto *PBI = dyn_cast<ProjectBoxInst>(oper->get())) {
    if (auto *MUI = dyn_cast<MarkUninitializedInst>(PBI->getOperand())) {
      switch (MUI->getKind()) {
      case MarkUninitializedInst::Kind::Var:
        return false;
      case MarkUninitializedInst::Kind::RootSelf:
      case MarkUninitializedInst::Kind::CrossModuleRootSelf:
      case MarkUninitializedInst::Kind::DerivedSelf:
      case MarkUninitializedInst::Kind::DerivedSelfOnly:
      case MarkUninitializedInst::Kind::DelegatingSelf:
      case MarkUninitializedInst::Kind::DelegatingSelfAllocated:
        return true;
      }

      llvm_unreachable("Bad MarkUninitializedInst::Kind");
    }
  }

  return false;
}

static bool checkForEscapingPartialApplyUses(PartialApplyInst *PAI) {
  // Avoid exponential path exploration.
  SmallVector<Operand *, 8> uses;
  llvm::SmallDenseSet<Operand *, 8> visited;
  auto uselistInsert = [&](Operand *operand) {
    if (visited.insert(operand).second)
      uses.push_back(operand);
  };

  for (Operand *use : PAI->getUses())
    uselistInsert(use);


  // Search for any uses of the closure that might potentially escape.
  bool foundEscapingUse = false;
  while (!uses.empty()) {
    Operand *oper = uses.pop_back_val();
    foundEscapingUse |= checkNoEscapePartialApplyUse(oper, [&](SILValue V) {
      for (Operand *use : V->getUses())
        uselistInsert(use);
    });
  }

  // If there aren't any, we're fine.
  return foundEscapingUse;
}

// Given a partial_apply forming a closure, together with one of its operands,
// find a usage of the corresponding argument inside the closure body, and
// diagnose it as a capture use.
//
// This makes a best-effort attempt at finding a "good" capture usage; it may
// not emit anything.
//
// The \c DC parameter is the DeclContext of the original function being
// analyzed by this diagnostic pass. We use it to distinguish calls of closures
// from calls of other unrelated functions, by checking the DeclContext of the
// called closure.
static void diagnoseCaptureLoc(ASTContext &Context, DeclContext *DC,
                               PartialApplyInst *PAI, Operand *oper) {
  assert(DC != nullptr &&
         "Invalid capture in function with no source location information");

  SmallVector<Operand *, 8> uses;
  llvm::SmallDenseSet<Operand *, 8> visited;
  auto uselistInsert = [&](Operand *operand) {
    if (visited.insert(operand).second)
      uses.push_back(operand);
  };

  auto lookInsideClosure = [&](ApplySite site, Operand *oper) -> bool {
    auto *F = site.getCalleeFunction();
    if (F == nullptr || F->empty())
      return false;

    auto *otherDC = F->getDeclContext();
    if (otherDC == nullptr || DC == nullptr ||
        !otherDC->isChildContextOf(DC))
      return false;

    // Map an operand of an apply instruction to an argument inside
    // the callee.
    auto args = F->getArguments();
    auto argIndex = site.getCalleeArgIndex(*oper);
    auto arg = args[argIndex];

    // Look for a usage of the callee argument.
    for (Operand *use : arg->getUses())
      uselistInsert(use);

    return true;
  };

  lookInsideClosure(PAI, oper);

  while (!uses.empty()) {
    Operand *oper = uses.pop_back_val();
    SILInstruction *user = oper->getUser();

    if (isIncidentalUse(user) || onlyAffectsRefCount(user))
      continue;

    // Look through copies, borrows, and conversions.
    if (SingleValueInstruction *copy = getSingleValueCopyOrCast(user)) {
      // Only follow the copied operand. Other operands are incidental,
      // as in the second operand of mark_dependence.
      if (oper->getOperandNumber() == 0) {
        for (auto *use : copy->getUses())
          uselistInsert(use);
        continue;
      }
    }

    // If the usage is a capture of the value by another closure, look inside
    // the body of that closure.
    if (auto site = ApplySite::isa(user)) {
      if (lookInsideClosure(site, oper)) {
        diagnose(Context, site.getLoc(), diag::value_captured_transitively);
        continue;
      }
    }

    // Otherwise, we might have found one of the "real" usages of the capture.
    // Diagnose it here.
    SILValue val = oper->get();
    SILLocation loc = val.getLoc();
    if (loc.isASTNode<VarDecl>())
      loc = user->getLoc();
    diagnose(Context, loc, diag::value_captured_here);
  }
}

// Diagnose this partial_apply if it captures a non-escaping value and has
// an escaping use.
static void checkPartialApply(ASTContext &Context, DeclContext *DC,
                              PartialApplyInst *PAI) {
  // Re-abstraction thunks are not useful to look at. We'll diagnose the
  // original closure instead.
  if (isPartialApplyOfReabstractionThunk(PAI))
    return;

  ApplySite apply(PAI);

  // Collect any non-escaping captures.
  SmallVector<Operand *, 2> inoutCaptures;
  SmallVector<Operand *, 2> noEscapeCaptures;

  for (auto &oper : apply.getArgumentOperands()) {
    SILValue value = oper.get();

    // Captures of inout parameters cannot escape.
    if (apply.getArgumentConvention(oper)
            == SILArgumentConvention::Indirect_InoutAliasable)
      inoutCaptures.push_back(&oper);

    // Captures of noescape function types or tuples containing noescape
    // function types cannot escape.
    if (value->getType().getASTType()->isNoEscape()) {
      noEscapeCaptures.push_back(&oper);
    }
  }

  // A partial_apply without non-escaping captures is always valid.
  if (inoutCaptures.empty() && noEscapeCaptures.empty())
    return;

  // A partial_apply without escaping uses is always valid.
  if (!checkForEscapingPartialApplyUses(PAI))
    return;

  // Otherwise, we have at least one escaping use of a partial_apply
  // capturing a non-escaping value. We need to emit diagnostics.

  // Should match SELECT_ESCAPING_CLOSURE_KIND in DiagnosticsSIL.def.
  enum {
    EscapingLocalFunction,
    EscapingClosure
  } functionKind = EscapingClosure;

  if (auto *F = PAI->getReferencedFunctionOrNull()) {
    if (auto loc = F->getLocation()) {
      if (loc.isASTNode<FuncDecl>())
        functionKind = EscapingLocalFunction;
    }
  }
  // First, diagnose the inout captures, if any.
  for (auto inoutCapture : inoutCaptures) {
    if (isUseOfSelfInInitializer(inoutCapture)) {
      diagnose(Context, PAI->getLoc(), diag::escaping_mutable_self_capture,
               functionKind);
    } else {
      auto *param = getParamDeclFromOperand(inoutCapture->get());
      if (param->isSelfParameter())
        diagnose(Context, PAI->getLoc(), diag::escaping_mutable_self_capture,
                 functionKind);
      else {
        diagnose(Context, PAI->getLoc(), diag::escaping_inout_capture,
                 functionKind, param->getName());
        diagnose(Context, param->getLoc(), diag::inout_param_defined_here,
                 param->getName());
      }
    }

    diagnoseCaptureLoc(Context, DC, PAI, inoutCapture);
  }

  // Finally, diagnose captures of values with noescape type.
  for (auto noEscapeCapture : noEscapeCaptures) {
    if (auto *param = getParamDeclFromOperand(noEscapeCapture->get())) {
      diagnose(Context, PAI->getLoc(), diag::escaping_noescape_param_capture,
               functionKind, param->getName());
      diagnose(Context, param->getLoc(), diag::noescape_param_defined_here,
               param->getName());
    } else {
      diagnose(Context, PAI->getLoc(), diag::escaping_noescape_var_capture,
               functionKind);
    }

    diagnoseCaptureLoc(Context, DC, PAI, noEscapeCapture);
  }
}

// Enforce exclusivity restrictions on recursive uses of non-escaping closures.
// Exclusivity requires a Non-Escaping Recursion Restriction rule (SE-0176):
// A non-escaping closure A may not be recursively invoked during the
// execution of a non-escaping closure B which captures the same local
// variable or inout parameter unless:
// - A is defined within B or
// - A is a local function declaration which is referenced directly by B.
//
// This is conservatively approximated with a Non-Escaping Parameter Call
// Restriction rule (NPCR), as implemented below:
// A function may not call a non-escaping function parameter passing a
// non-escaping function parameter as an argument.
// For the purposes of this rule, a closure which captures a non-escaping
// function parameter is treated the same as the parameter.
//
// Note: The compiler does not enforce recursion via
// withoutActuallyEscaping. This undefined behavior is exposed to programmers.
//
// TODO: Verify that all uses of noescaping function arguments are SIL patterns
// that are recognized below to prove that this diagnostic is complete.
static void checkApply(ASTContext &Context, FullApplySite site) {
  auto isNoEscapeParam = [&](SILValue value) -> const ParamDecl * {
    // If the value is an escaping, do not enforce any restrictions.
    if (!value->getType().getASTType()->isNoEscape())
      return nullptr;

    // If the value is not a function parameter, do not enforce any restrictions.
    return getParamDeclFromOperand(value);
  };

  // If the callee is not a no-escape parameter, there is nothing to check.
  auto callee = site.getCalleeOrigin();
  if (!isNoEscapeParam(callee))
    return;

  // See if any of our arguments are noescape parameters, or closures capturing
  // noescape parameters.
  SmallVector<std::pair<SILValue, bool>, 4> args;
  llvm::SmallDenseSet<SILValue, 4> visited;
  auto arglistInsert = [&](SILValue arg, bool capture) {
    if (visited.insert(arg).second)
      args.emplace_back(arg, capture);
  };

  for (auto arg : site.getArguments())
    arglistInsert(arg, /*capture=*/false);

  while (!args.empty()) {
    auto pair = args.pop_back_val();
    auto arg = pair.first;
    bool capture = pair.second;

    if (auto *CI = dyn_cast<ConversionInst>(arg)) {
      arglistInsert(CI->getConverted(), /*capture=*/false);
      continue;
    }

    // If one of our call arguments is a noescape parameter, diagnose the
    // violation.
    if (auto *param = isNoEscapeParam(arg)) {
      diagnose(Context, site.getLoc(), diag::err_noescape_param_call,
               param->getName(), capture);
      return;
    }

    // If one of our call arguments is a closure, recursively visit all of
    // the closure's captures.
    if (auto *PAI = dyn_cast<PartialApplyInst>(arg)) {
      ApplySite site(PAI);
      for (auto arg : site.getArguments())
        arglistInsert(arg, /*capture=*/true);
      continue;
    }
  }
}

static void checkForViolationsAtInstruction(ASTContext &Context,
                                            DeclContext *DC,
                                            SILInstruction *I) {
  if (auto *PAI = dyn_cast<PartialApplyInst>(I))
    checkPartialApply(Context, DC, PAI);

  if (isa<ApplyInst>(I) || isa<TryApplyInst>(I)) {
    FullApplySite site(I);
    checkApply(Context, site);
  }
}

static void checkEscapingCaptures(SILFunction *F) {
  if (F->empty())
    return;

  auto &Context =F->getASTContext();
  auto *DC = F->getDeclContext();

  for (auto &BB : *F) {
    for (auto &I : BB)
      checkForViolationsAtInstruction(Context, DC, &I);
  }
}

namespace {

class DiagnoseInvalidEscapingCaptures : public SILFunctionTransform {
public:
  DiagnoseInvalidEscapingCaptures() {}

private:
  void run() override {
    SILFunction *F = getFunction();

    // Don't rerun diagnostics on deserialized functions.
    if (F->wasDeserializedCanonical())
      return;

    checkEscapingCaptures(F);
  }
};

} // end anonymous namespace

SILTransform *swift::createDiagnoseInvalidEscapingCaptures() {
  return new DiagnoseInvalidEscapingCaptures();
}<|MERGE_RESOLUTION|>--- conflicted
+++ resolved
@@ -78,10 +78,6 @@
     return false;
   }
 
-<<<<<<< HEAD
-  // SWIFT_ENABLE_TENSORFLOW
-=======
->>>>>>> 5b943963
   // Look through `differentiable_function`.
   if (auto *DFI = dyn_cast<DifferentiableFunctionInst>(user)) {
     followUses(DFI);
