--- conflicted
+++ resolved
@@ -204,36 +204,6 @@
   return GenericParamList::create(ctx, SourceLoc(), clonedParams, SourceLoc());
 }
 
-<<<<<<< HEAD
-/// Given an `differentiable_function` instruction, finds the corresponding
-/// differential operator used in the AST. If no differential operator is found,
-/// return nullptr.
-static DifferentiableFunctionExpr *
-findDifferentialOperator(DifferentiableFunctionInst *inst) {
-  return inst->getLoc().getAsASTNode<DifferentiableFunctionExpr>();
-}
-
-/// Returns the underlying instruction for the given SILValue, if it exists,
-/// peering through function conversion instructions.
-template<class Inst>
-static Inst *peerThroughFunctionConversions(SILValue value) {
-  if (auto *inst = dyn_cast<Inst>(value))
-    return inst;
-  if (auto *cvi = dyn_cast<CopyValueInst>(value))
-    return peerThroughFunctionConversions<Inst>(cvi->getOperand());
-  if (auto *bbi = dyn_cast<BeginBorrowInst>(value))
-    return peerThroughFunctionConversions<Inst>(bbi->getOperand());
-  if (auto *tttfi = dyn_cast<ThinToThickFunctionInst>(value))
-    return peerThroughFunctionConversions<Inst>(tttfi->getOperand());
-  if (auto *cfi = dyn_cast<ConvertFunctionInst>(value))
-    return peerThroughFunctionConversions<Inst>(cfi->getOperand());
-  if (auto *pai = dyn_cast<PartialApplyInst>(value))
-    return peerThroughFunctionConversions<Inst>(pai->getCallee());
-  return nullptr;
-}
-
-=======
->>>>>>> f1912413
 //===----------------------------------------------------------------------===//
 // Auxiliary data structures
 //===----------------------------------------------------------------------===//
@@ -1321,7 +1291,7 @@
              "one argument");
       auto *dfi = context.createDifferentiableFunction(
           builder, loc, reabstractionThunkIndices, newArgs.back());
-      context.getDifferentiableFunctionInsts().push_back(dfi);
+      context.addDifferentiableFunctionInst(dfi);
       newArgs.back() = dfi;
     }
     auto innerNewFunc = reapplyFunctionConversion(
