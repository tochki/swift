--- conflicted
+++ resolved
@@ -254,8 +254,6 @@
                               getASTContext());
 }
 
-<<<<<<< HEAD
-=======
 /// Collects the differentiability parameters of the given original function
 /// type in `diffParams`.
 static void
@@ -761,7 +759,6 @@
       /*invocationSubstitutions*/ {}, getASTContext());
 }
 
->>>>>>> 7c5b4d1f
 static CanType getKnownType(Optional<CanType> &cacheSlot, ASTContext &C,
                             StringRef moduleName, StringRef typeName) {
   if (!cacheSlot) {
@@ -1560,523 +1557,6 @@
 
 } // end anonymous namespace
 
-/// Collects the differentiability parameters of the given original function
-/// type in `diffParams`.
-static void
-getDifferentiabilityParameters(SILFunctionType *originalFnTy,
-                               IndexSubset *parameterIndices,
-                               SmallVectorImpl<SILParameterInfo> &diffParams) {
-  // Returns true if `index` is a differentiability parameter index.
-  auto isDiffParamIndex = [&](unsigned index) -> bool {
-    return index < parameterIndices->getCapacity() &&
-           parameterIndices->contains(index);
-  };
-  // Calculate differentiability parameter infos.
-  for (auto valueAndIndex : enumerate(originalFnTy->getParameters()))
-    if (isDiffParamIndex(valueAndIndex.index()))
-      diffParams.push_back(valueAndIndex.value());
-}
-
-/// Collects the semantic results of the given function type in
-/// `originalResults`. The semantic results are formal results followed by
-/// `inout` parameters, in type order.
-// TODO(TF-983): Generalize to support multiple `inout` parameters. The current
-// singular `inoutParam` and `isWrtInoutParameter` are hacky.
-static void
-getSemanticResults(SILFunctionType *functionType, IndexSubset *parameterIndices,
-                   Optional<SILParameterInfo> &inoutParam,
-                   bool &isWrtInoutParameter,
-                   SmallVectorImpl<SILResultInfo> &originalResults) {
-  inoutParam = None;
-  isWrtInoutParameter = false;
-  // Collect original formal results.
-  originalResults.append(functionType->getResults().begin(),
-                         functionType->getResults().end());
-  // Collect original `inout` parameters.
-  for (auto i : range(functionType->getNumParameters())) {
-    auto param = functionType->getParameters()[i];
-    if (!param.isIndirectInOut())
-      continue;
-    inoutParam = param;
-    isWrtInoutParameter = parameterIndices->contains(i);
-    originalResults.push_back(
-        SILResultInfo(param.getInterfaceType(), ResultConvention::Indirect));
-  }
-}
-
-/// Returns the differential type for the given original function type,
-/// parameter indices, and result index.
-static CanSILFunctionType
-getAutoDiffDifferentialType(SILFunctionType *originalFnTy,
-                            IndexSubset *parameterIndices, unsigned resultIndex,
-                            LookupConformanceFn lookupConformance) {
-  auto &ctx = originalFnTy->getASTContext();
-  SmallVector<GenericTypeParamType *, 4> substGenericParams;
-  SmallVector<Requirement, 4> substRequirements;
-  SmallVector<Type, 4> substReplacements;
-  SmallVector<ProtocolConformanceRef, 4> substConformances;
-
-  Optional<SILParameterInfo> inoutParam = None;
-  bool isWrtInoutParameter = false;
-  SmallVector<SILResultInfo, 2> originalResults;
-  getSemanticResults(originalFnTy, parameterIndices, inoutParam,
-                     isWrtInoutParameter, originalResults);
-
-  SmallVector<SILParameterInfo, 4> diffParams;
-  getDifferentiabilityParameters(originalFnTy, parameterIndices, diffParams);
-  SmallVector<SILParameterInfo, 8> differentialParams;
-  for (auto &param : diffParams) {
-    auto paramTan =
-        param.getInterfaceType()->getAutoDiffTangentSpace(lookupConformance);
-    assert(paramTan && "Parameter type does not have a tangent space?");
-    auto paramTanType = paramTan->getCanonicalType();
-    if (!paramTanType->hasArchetype() && !paramTanType->hasTypeParameter()) {
-      differentialParams.push_back(
-          {paramTan->getCanonicalType(), param.getConvention()});
-    } else {
-      auto gpIndex = substGenericParams.size();
-      auto gpType = CanGenericTypeParamType::get(0, gpIndex, ctx);
-      substGenericParams.push_back(gpType);
-      substReplacements.push_back(paramTanType);
-      differentialParams.push_back({gpType, param.getConvention()});
-    }
-  }
-  SmallVector<SILResultInfo, 1> differentialResults;
-  if (!inoutParam || !isWrtInoutParameter) {
-    auto &result = originalResults[resultIndex];
-    auto resultTan =
-        result.getInterfaceType()->getAutoDiffTangentSpace(lookupConformance);
-    assert(resultTan && "Result type does not have a tangent space?");
-    auto resultTanType = resultTan->getCanonicalType();
-    if (!resultTanType->hasArchetype() && !resultTanType->hasTypeParameter()) {
-      differentialResults.push_back(
-          {resultTan->getCanonicalType(), result.getConvention()});
-    } else {
-      auto gpIndex = substGenericParams.size();
-      auto gpType = CanGenericTypeParamType::get(0, gpIndex, ctx);
-      substGenericParams.push_back(gpType);
-      substReplacements.push_back(resultTanType);
-      differentialResults.push_back({gpType, result.getConvention()});
-    }
-  }
-  GenericSignature genericSig;
-  SubstitutionMap substitutions;
-  if (!substGenericParams.empty()) {
-    genericSig = GenericSignature::get(substGenericParams, substRequirements)
-                     .getCanonicalSignature();
-    substitutions =
-        SubstitutionMap::get(genericSig, llvm::makeArrayRef(substReplacements),
-                             llvm::makeArrayRef(substConformances));
-  }
-  return SILFunctionType::get(
-      // genericSig, SILFunctionType::ExtInfo(), SILCoroutineKind::None,
-      GenericSignature(), SILFunctionType::ExtInfo(), SILCoroutineKind::None,
-      ParameterConvention::Direct_Guaranteed, differentialParams, {},
-      differentialResults, None, substitutions, SubstitutionMap(), ctx);
-      // differentialResults, None, SubstitutionMap(), SubstitutionMap(), ctx);
-}
-
-/// Returns the pullback type for the given original function type, parameter
-/// indices, and result index.
-static CanSILFunctionType
-getAutoDiffPullbackType(SILFunctionType *originalFnTy,
-                        IndexSubset *parameterIndices, unsigned resultIndex,
-                        LookupConformanceFn lookupConformance,
-                        TypeConverter &TC) {
-  auto &ctx = originalFnTy->getASTContext();
-  SmallVector<GenericTypeParamType *, 4> substGenericParams;
-  SmallVector<Requirement, 4> substRequirements;
-  SmallVector<Type, 4> substReplacements;
-  SmallVector<ProtocolConformanceRef, 4> substConformances;
-
-  Optional<SILParameterInfo> inoutParam = None;
-  bool isWrtInoutParameter = false;
-  SmallVector<SILResultInfo, 2> originalResults;
-  getSemanticResults(originalFnTy, parameterIndices, inoutParam,
-                     isWrtInoutParameter, originalResults);
-
-  // Given a type, returns its formal SIL parameter info.
-  auto getTangentParameterConventionForOriginalResult =
-      [&](CanType tanType,
-          ResultConvention origResConv) -> ParameterConvention {
-    tanType = tanType->getCanonicalType(originalFnTy->getSubstGenericSignature());
-    AbstractionPattern pattern(originalFnTy->getSubstGenericSignature(),
-                               tanType);
-    auto &tl =
-        TC.getTypeLowering(pattern, tanType, TypeExpansionContext::minimal());
-    ParameterConvention conv;
-    switch (origResConv) {
-    case ResultConvention::Owned:
-    case ResultConvention::Autoreleased:
-      if (tl.isAddressOnly()) {
-        conv = ParameterConvention::Indirect_In_Guaranteed;
-      } else {
-        conv = tl.isTrivial() ? ParameterConvention::Direct_Unowned
-                              : ParameterConvention::Direct_Guaranteed;
-      }
-      break;
-    case ResultConvention::Unowned:
-    case ResultConvention::UnownedInnerPointer:
-      conv = ParameterConvention::Direct_Unowned;
-      break;
-    case ResultConvention::Indirect:
-      conv = ParameterConvention::Indirect_In_Guaranteed;
-      break;
-    }
-    return conv;
-  };
-
-  // Given a type, returns its formal SIL result info.
-  auto getTangentResultConventionForOriginalParameter =
-      [&](CanType tanType,
-          ParameterConvention origParamConv) -> ResultConvention {
-    tanType =
-        tanType->getCanonicalType(originalFnTy->getSubstGenericSignature());
-    AbstractionPattern pattern(originalFnTy->getSubstGenericSignature(),
-                               tanType);
-    auto &tl =
-        TC.getTypeLowering(pattern, tanType, TypeExpansionContext::minimal());
-    ResultConvention conv;
-    switch (origParamConv) {
-    case ParameterConvention::Direct_Owned:
-    case ParameterConvention::Direct_Guaranteed:
-    case ParameterConvention::Direct_Unowned:
-      if (tl.isAddressOnly()) {
-        conv = ResultConvention::Indirect;
-      } else {
-        conv = tl.isTrivial() ? ResultConvention::Unowned
-                              : ResultConvention::Owned;
-      }
-      break;
-    case ParameterConvention::Indirect_In:
-    case ParameterConvention::Indirect_Inout:
-    case ParameterConvention::Indirect_In_Constant:
-    case ParameterConvention::Indirect_In_Guaranteed:
-    case ParameterConvention::Indirect_InoutAliasable:
-      conv = ResultConvention::Indirect;
-      break;
-    }
-    return conv;
-  };
-
-  SmallVector<SILParameterInfo, 1> pullbackParams;
-  if (inoutParam) {
-    auto paramTan = inoutParam->getInterfaceType()->getAutoDiffTangentSpace(
-        lookupConformance);
-    assert(paramTan && "Parameter type does not have a tangent space?");
-    auto paramTanConvention = isWrtInoutParameter
-                                  ? inoutParam->getConvention()
-                                  : ParameterConvention::Indirect_In_Guaranteed;
-    auto paramTanType = paramTan->getCanonicalType();
-    if (!paramTanType->hasArchetype() && !paramTanType->hasTypeParameter()) {
-      pullbackParams.push_back(
-          SILParameterInfo(paramTanType, paramTanConvention));
-    } else {
-      auto gpIndex = substGenericParams.size();
-      auto gpType = CanGenericTypeParamType::get(0, gpIndex, ctx);
-      substGenericParams.push_back(gpType);
-      substReplacements.push_back(paramTanType);
-      pullbackParams.push_back({gpType, paramTanConvention});
-    }
-  } else {
-    auto &origRes = originalResults[resultIndex];
-    auto resultTan =
-        origRes.getInterfaceType()->getAutoDiffTangentSpace(lookupConformance);
-    assert(resultTan && "Result type does not have a tangent space?");
-    auto resultTanType = resultTan->getCanonicalType();
-    auto paramTanConvention = getTangentParameterConventionForOriginalResult(
-        resultTanType, origRes.getConvention());
-    if (!resultTanType->hasArchetype() && !resultTanType->hasTypeParameter()) {
-      auto resultTanType = resultTan->getCanonicalType();
-      pullbackParams.push_back({resultTanType, paramTanConvention});
-    } else {
-      auto gpIndex = substGenericParams.size();
-      auto gpType = CanGenericTypeParamType::get(0, gpIndex, ctx);
-      substGenericParams.push_back(gpType);
-      substReplacements.push_back(resultTanType);
-      pullbackParams.push_back({gpType, paramTanConvention});
-    }
-  }
-  SmallVector<SILParameterInfo, 4> diffParams;
-  getDifferentiabilityParameters(originalFnTy, parameterIndices, diffParams);
-  SmallVector<SILResultInfo, 8> pullbackResults;
-  for (auto &param : diffParams) {
-    if (param.isIndirectInOut())
-      continue;
-    auto paramTan =
-        param.getInterfaceType()->getAutoDiffTangentSpace(lookupConformance);
-    assert(paramTan && "Parameter type does not have a tangent space?");
-    auto paramTanType = paramTan->getCanonicalType();
-    auto resultTanConvention = getTangentResultConventionForOriginalParameter(
-        paramTanType, param.getConvention());
-    if (!paramTanType->hasArchetype() && !paramTanType->hasTypeParameter()) {
-      pullbackResults.push_back({paramTanType, resultTanConvention});
-    } else {
-      auto gpIndex = substGenericParams.size();
-      auto gpType = CanGenericTypeParamType::get(0, gpIndex, ctx);
-      substGenericParams.push_back(gpType);
-      substReplacements.push_back(paramTanType);
-      pullbackResults.push_back({gpType, resultTanConvention});
-    }
-  }
-  GenericSignature genericSig;
-  SubstitutionMap substitutions;
-  if (!substGenericParams.empty()) {
-    genericSig = GenericSignature::get(substGenericParams, substRequirements)
-                     .getCanonicalSignature();
-    substitutions =
-        SubstitutionMap::get(genericSig, llvm::makeArrayRef(substReplacements),
-                             llvm::makeArrayRef(substConformances));
-  }
-  return SILFunctionType::get(
-      // genericSig, SILFunctionType::ExtInfo(), SILCoroutineKind::None,
-      GenericSignature(), SILFunctionType::ExtInfo(), SILCoroutineKind::None,
-      ParameterConvention::Direct_Guaranteed, pullbackParams, {},
-      pullbackResults, {}, substitutions, SubstitutionMap(), ctx);
-      // pullbackResults, {}, SubstitutionMap(), SubstitutionMap(), ctx);
-}
-
-/// Constrains the `original` function type according to differentiability
-/// requirements:
-/// - All wrt parameters are constrained to be differentiable.
-/// - The invocation generic signature is replaced by the passed-in
-///   `constrainedInvocationGenSig`.
-static SILFunctionType *getConstrainedAutoDiffOriginalFunctionType(
-    SILFunctionType *original, IndexSubset *parameterIndices,
-    LookupConformanceFn lookupConformance,
-    CanGenericSignature constrainedInvocationGenSig) {
-  auto originalInvocationGenSig = original->getInvocationGenericSignature();
-  if (!originalInvocationGenSig) {
-    assert(!constrainedInvocationGenSig ||
-           constrainedInvocationGenSig->areAllParamsConcrete() &&
-               "derivative function cannot have invocation generic signature "
-               "when original function doesn't");
-    return original;
-  }
-
-  assert(!original->getPatternSubstitutions() &&
-         "cannot constrain substituted function type");
-  if (!constrainedInvocationGenSig)
-    constrainedInvocationGenSig = originalInvocationGenSig;
-  if (!constrainedInvocationGenSig)
-    return original;
-  constrainedInvocationGenSig =
-      autodiff::getConstrainedDerivativeGenericSignature(
-          original, parameterIndices, constrainedInvocationGenSig,
-          lookupConformance)
-          .getCanonicalSignature();
-
-  SmallVector<SILParameterInfo, 4> newParameters;
-  newParameters.reserve(original->getNumParameters());
-  for (auto &param : original->getParameters()) {
-    newParameters.push_back(
-        param.getWithInterfaceType(param.getInterfaceType()->getCanonicalType(
-            constrainedInvocationGenSig)));
-  }
-
-  SmallVector<SILResultInfo, 4> newResults;
-  newResults.reserve(original->getNumResults());
-  for (auto &result : original->getResults()) {
-    newResults.push_back(
-        result.getWithInterfaceType(result.getInterfaceType()->getCanonicalType(
-            constrainedInvocationGenSig)));
-  }
-  return SILFunctionType::get(
-             constrainedInvocationGenSig->areAllParamsConcrete()
-                 ? GenericSignature()
-                 : constrainedInvocationGenSig,
-             original->getExtInfo(), original->getCoroutineKind(),
-             original->getCalleeConvention(), newParameters,
-             original->getYields(), newResults,
-             original->getOptionalErrorResult(),
-#if 0
-             original->getPatternSubstitutions(),
-             original->getInvocationSubstitutions(),
-#endif
-             SubstitutionMap(),
-             SubstitutionMap(),
-             original->getASTContext(),
-             original->getWitnessMethodConformanceOrInvalid());
-}
-
-CanSILFunctionType SILFunctionType::getAutoDiffDerivativeFunctionType(
-    IndexSubset *parameterIndices, unsigned resultIndex,
-    AutoDiffDerivativeFunctionKind kind, TypeConverter &TC,
-    LookupConformanceFn lookupConformance,
-    CanGenericSignature derivativeFnInvocationGenSig,
-    bool isReabstractionThunk) {
-  auto &ctx = getASTContext();
-
-  // Look up result in cache.
-  auto *resultIndices = IndexSubset::get(
-      ctx, getNumResults() + getNumIndirectMutatingParameters(), {resultIndex});
-  SILAutoDiffDerivativeFunctionKey key{this,
-                                       parameterIndices,
-                                       resultIndices,
-                                       kind,
-                                       derivativeFnInvocationGenSig,
-                                       isReabstractionThunk};
-  auto insertion =
-      ctx.SILAutoDiffDerivativeFunctions.try_emplace(key, CanSILFunctionType());
-  auto &cachedResult = insertion.first->getSecond();
-  if (!insertion.second)
-    return cachedResult;
-
-  SILFunctionType *constrainedOriginalFnTy =
-      getConstrainedAutoDiffOriginalFunctionType(this, parameterIndices,
-                                                 lookupConformance,
-                                                 derivativeFnInvocationGenSig);
-  // Compute closure type.
-  CanSILFunctionType closureType;
-  switch (kind) {
-  case AutoDiffDerivativeFunctionKind::JVP:
-    closureType =
-        getAutoDiffDifferentialType(constrainedOriginalFnTy, parameterIndices,
-                                    resultIndex, lookupConformance);
-    break;
-  case AutoDiffDerivativeFunctionKind::VJP:
-    closureType =
-        getAutoDiffPullbackType(constrainedOriginalFnTy, parameterIndices,
-                                resultIndex, lookupConformance, TC);
-    break;
-  }
-  // Compute the derivative function parameters.
-  SmallVector<SILParameterInfo, 4> newParameters;
-  newParameters.reserve(constrainedOriginalFnTy->getNumParameters());
-  for (auto &param : constrainedOriginalFnTy->getParameters()) {
-    newParameters.push_back(param);
-  }
-  // Reabstraction thunks have a function-typed parameter (the function to
-  // reabstract) as their last parameter. Reabstraction thunk JVPs/VJPs have a
-  // `@differentiable` function-typed last parameter instead.
-  if (isReabstractionThunk) {
-    assert(!parameterIndices->contains(getNumParameters() - 1) &&
-           "Function-typed parameter should not be wrt");
-    auto fnParam = newParameters.back();
-    auto fnParamType = dyn_cast<SILFunctionType>(fnParam.getInterfaceType());
-    assert(fnParamType);
-    auto diffFnType = fnParamType->getWithDifferentiability(
-        DifferentiabilityKind::Normal, parameterIndices);
-    newParameters.back() = fnParam.getWithInterfaceType(diffFnType);
-  }
-
-  // Compute the derivative function results.
-  SmallVector<SILResultInfo, 4> newResults;
-  newResults.reserve(getNumResults() + 1);
-  for (auto &result : constrainedOriginalFnTy->getResults()) {
-    newResults.push_back(result);
-  }
-  newResults.push_back({closureType, ResultConvention::Owned});
-
-  // Compute the derivative function ExtInfo.
-  // If original function is `@convention(c)`, the derivative function should
-  // have `@convention(thin)`. IRGen does not support `@convention(c)` functions
-  // with multiple results.
-  auto extInfo = constrainedOriginalFnTy->getExtInfo();
-  if (getRepresentation() == SILFunctionTypeRepresentation::CFunctionPointer)
-    extInfo = extInfo.withRepresentation(SILFunctionTypeRepresentation::Thin);
-
-  // Put everything together to get the derivative function type. Then, store in
-  // cache and return.
-  cachedResult = SILFunctionType::get(
-      constrainedOriginalFnTy->getSubstGenericSignature(), extInfo,
-      constrainedOriginalFnTy->getCoroutineKind(),
-      constrainedOriginalFnTy->getCalleeConvention(), newParameters,
-      constrainedOriginalFnTy->getYields(), newResults,
-      constrainedOriginalFnTy->getOptionalErrorResult(),
-      SubstitutionMap(),
-      SubstitutionMap(),
-      constrainedOriginalFnTy->getASTContext(),
-      constrainedOriginalFnTy->getWitnessMethodConformanceOrInvalid());
-  return cachedResult;
-}
-
-CanSILFunctionType SILFunctionType::getAutoDiffTransposeFunctionType(
-    IndexSubset *parameterIndices, Lowering::TypeConverter &TC,
-    LookupConformanceFn lookupConformance,
-    CanGenericSignature transposeFnGenSig) {
-  // Get the "constrained" transpose function generic signature.
-  if (!transposeFnGenSig)
-    transposeFnGenSig = getSubstGenericSignature();
-  transposeFnGenSig = autodiff::getConstrainedDerivativeGenericSignature(
-                          this, parameterIndices, transposeFnGenSig,
-                          lookupConformance, /*isLinear*/ true)
-                          .getCanonicalSignature();
-
-  // Given a type, returns its formal SIL parameter info.
-  auto getParameterInfoForOriginalResult =
-      [&](const SILResultInfo &result) -> SILParameterInfo {
-    AbstractionPattern pattern(transposeFnGenSig, result.getInterfaceType());
-    auto &tl = TC.getTypeLowering(pattern, result.getInterfaceType(),
-                                  TypeExpansionContext::minimal());
-    ParameterConvention newConv;
-    switch (result.getConvention()) {
-    case ResultConvention::Owned:
-    case ResultConvention::Autoreleased:
-      newConv = tl.isTrivial() ? ParameterConvention::Direct_Unowned
-                               : ParameterConvention::Direct_Guaranteed;
-      break;
-    case ResultConvention::Unowned:
-    case ResultConvention::UnownedInnerPointer:
-      newConv = ParameterConvention::Direct_Unowned;
-      break;
-    case ResultConvention::Indirect:
-      newConv = ParameterConvention::Indirect_In_Guaranteed;
-      break;
-    }
-    return {result.getInterfaceType(), newConv};
-  };
-
-  // Given a type, returns its formal SIL result info.
-  auto getResultInfoForOriginalParameter =
-      [&](const SILParameterInfo &param) -> SILResultInfo {
-    AbstractionPattern pattern(transposeFnGenSig, param.getInterfaceType());
-    auto &tl = TC.getTypeLowering(pattern, param.getInterfaceType(),
-                                  TypeExpansionContext::minimal());
-    ResultConvention newConv;
-    switch (param.getConvention()) {
-    case ParameterConvention::Direct_Owned:
-    case ParameterConvention::Direct_Guaranteed:
-    case ParameterConvention::Direct_Unowned:
-      newConv =
-          tl.isTrivial() ? ResultConvention::Unowned : ResultConvention::Owned;
-      break;
-    case ParameterConvention::Indirect_In:
-    case ParameterConvention::Indirect_Inout:
-    case ParameterConvention::Indirect_In_Constant:
-    case ParameterConvention::Indirect_In_Guaranteed:
-    case ParameterConvention::Indirect_InoutAliasable:
-      newConv = ResultConvention::Indirect;
-      break;
-    }
-    return {param.getInterfaceType(), newConv};
-  };
-
-  SmallVector<SILParameterInfo, 4> newParameters;
-  SmallVector<SILResultInfo, 4> newResults;
-  for (auto pair : llvm::enumerate(getParameters())) {
-    auto index = pair.index();
-    auto param = pair.value();
-    if (parameterIndices->contains(index))
-      newResults.push_back(getResultInfoForOriginalParameter(param));
-    else
-      newParameters.push_back(param);
-  }
-  for (auto &res : getResults())
-    newParameters.push_back(getParameterInfoForOriginalResult(res));
-  return SILFunctionType::get(
-                              // getSubstGenericSignature(),
-                              getInvocationGenericSignature(),
-                              getExtInfo(),
-                              getCoroutineKind(), getCalleeConvention(),
-                              newParameters, getYields(), newResults,
-                              getOptionalErrorResult(),
-                              // getPatternSubstitutions(), getInvocationSubstitutions(),
-                              getPatternSubstitutions(), {},
-                              // {}, {},
-                              getASTContext());
-}
-
 static bool isPseudogeneric(SILDeclRef c) {
   // FIXME: should this be integrated in with the Sema check that prevents
   // illegal use of type arguments in pseudo-generic method bodies?
