--- conflicted
+++ resolved
@@ -5044,9 +5044,7 @@
   case KnownProtocolKind::StringInterpolationProtocol:
   case KnownProtocolKind::AdditiveArithmetic:
   case KnownProtocolKind::Differentiable:
-<<<<<<< HEAD
   case KnownProtocolKind::FloatingPoint:
-=======
   // SWIFT_ENABLE_TENSORFLOW
   case KnownProtocolKind::PointwiseMultiplicative:
   case KnownProtocolKind::ElementaryFunctions:
@@ -5057,7 +5055,6 @@
   case KnownProtocolKind::EuclideanDifferentiable:
   case KnownProtocolKind::Expression:
   // SWIFT_ENABLE_TENSORFLOW END
->>>>>>> ce562774
     return SpecialProtocol::None;
   }
 
