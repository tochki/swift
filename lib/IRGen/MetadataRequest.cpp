--- conflicted
+++ resolved
@@ -2652,42 +2652,6 @@
       changed =
           (changed || substEltType != loweredSubstEltType || !Flags.isNone());
 
-<<<<<<< HEAD
-    llvm::Value *visitAnyFunctionType(CanAnyFunctionType type,
-                                      DynamicMetadataRequest request) {
-      llvm_unreachable("not a SIL type");
-    }
-      
-    llvm::Value *visitSILFunctionType(CanSILFunctionType type,
-                                      DynamicMetadataRequest request) {
-      // All function types have the same layout regardless of arguments or
-      // abstraction level. Use the metadata for () -> () for thick functions,
-      // or AnyObject for block functions.
-      auto &C = type->getASTContext();
-      switch (type->getRepresentation()) {
-      case SILFunctionType::Representation::Thin:
-      case SILFunctionType::Representation::Method:
-      case SILFunctionType::Representation::WitnessMethod:
-      case SILFunctionType::Representation::ObjCMethod:
-      case SILFunctionType::Representation::CFunctionPointer:
-      case SILFunctionType::Representation::Closure:
-
-        // A thin function looks like a plain pointer.
-        // FIXME: Except for extra inhabitants?
-        return emitDirectMetadataRef(C.TheRawPointerType, request);
-      case SILFunctionType::Representation::Thick:
-        // All function types look like () -> ().
-        // FIXME: It'd be nice not to have to call through the runtime here.
-        return IGF.emitTypeMetadataRef(
-                 CanFunctionType::get({}, C.TheEmptyTupleType),
-                                       request).getMetadata();
-      case SILFunctionType::Representation::Block:
-        // All block types look like AnyObject.
-        return emitDirectMetadataRef(C.getAnyObjectType(), request);
-      }
-
-      llvm_unreachable("Not a valid SILFunctionType.");
-=======
       // Note: we drop @escaping and @autoclosure which can still appear on
       // materializable tuple types.
       //
@@ -2695,7 +2659,6 @@
       // did not have any flags.
       loweredElts.emplace_back(loweredSubstEltType, substElt.getName(),
                                ParameterTypeFlags());
->>>>>>> d5cb71a1
     }
 
     if (!changed)
