//===--- ApplySite.h -------------------------------------*- mode: c++ -*--===//
//
// This source file is part of the Swift.org open source project
//
// Copyright (c) 2014 - 2018 Apple Inc. and the Swift project authors
// Licensed under Apache License v2.0 with Runtime Library Exception
//
// See https://swift.org/LICENSE.txt for license information
// See https://swift.org/CONTRIBUTORS.txt for the list of Swift project authors
//
//===----------------------------------------------------------------------===//
///
/// \file
///
/// This file defines utilities for working with "call-site like" SIL
/// instructions. We use the term "call-site" like since we handle partial
/// applications in our utilities.
///
//===----------------------------------------------------------------------===//

#ifndef SWIFT_SIL_APPLYSITE_H
#define SWIFT_SIL_APPLYSITE_H

#include "swift/SIL/SILBasicBlock.h"
#include "swift/SIL/SILInstruction.h"

namespace swift {

//===----------------------------------------------------------------------===//
//                                 ApplySite
//===----------------------------------------------------------------------===//

struct ApplySiteKind {
  enum innerty : std::underlying_type<SILInstructionKind>::type {
#define APPLYSITE_INST(ID, PARENT) ID = unsigned(SILInstructionKind::ID),
#include "swift/SIL/SILNodes.def"
  } value;

  explicit ApplySiteKind(SILInstructionKind kind) {
    auto newValue = ApplySiteKind::fromNodeKindHelper(kind);
    assert(newValue && "Non apply site passed into ApplySiteKind");
    value = newValue.getValue();
  }

  ApplySiteKind(innerty value) : value(value) {}
  operator innerty() const { return value; }

  static Optional<ApplySiteKind> fromNodeKind(SILInstructionKind kind) {
    if (auto innerTyOpt = ApplySiteKind::fromNodeKindHelper(kind))
      return ApplySiteKind(*innerTyOpt);
    return None;
  }

private:
  static Optional<innerty> fromNodeKindHelper(SILInstructionKind kind) {
    switch (kind) {
#define APPLYSITE_INST(ID, PARENT)                                             \
  case SILInstructionKind::ID:                                                 \
    return ApplySiteKind::ID;
#include "swift/SIL/SILNodes.def"
    default:
      return None;
    }
  }
};

/// An apply instruction.
class ApplySite {
  SILInstruction *Inst;

protected:
  explicit ApplySite(void *p) : Inst(static_cast<SILInstruction *>(p)) {}

public:
  ApplySite() : Inst(nullptr) {}
  explicit ApplySite(SILInstruction *inst)
      : Inst(static_cast<SILInstruction *>(inst)) {
    assert(classof(inst) && "not an apply instruction?");
  }
  ApplySite(ApplyInst *inst) : Inst(inst) {}
  ApplySite(PartialApplyInst *inst) : Inst(inst) {}
  ApplySite(TryApplyInst *inst) : Inst(inst) {}
  ApplySite(BeginApplyInst *inst) : Inst(inst) {}

  SILModule &getModule() const { return Inst->getModule(); }

  static ApplySite isa(SILNode *node) {
    auto *i = dyn_cast<SILInstruction>(node);
    if (!i)
      return ApplySite();

    auto kind = ApplySiteKind::fromNodeKind(i->getKind());
    if (!kind)
      return ApplySite();

    switch (kind.getValue()) {
    case ApplySiteKind::ApplyInst:
      return ApplySite(cast<ApplyInst>(node));
    case ApplySiteKind::BeginApplyInst:
      return ApplySite(cast<BeginApplyInst>(node));
    case ApplySiteKind::TryApplyInst:
      return ApplySite(cast<TryApplyInst>(node));
    case ApplySiteKind::PartialApplyInst:
      return ApplySite(cast<PartialApplyInst>(node));
    }
    llvm_unreachable("covered switch");
  }

  ApplySiteKind getKind() const { return ApplySiteKind(Inst->getKind()); }

  explicit operator bool() const { return Inst != nullptr; }

  SILInstruction *getInstruction() const { return Inst; }
  SILLocation getLoc() const { return Inst->getLoc(); }
  const SILDebugScope *getDebugScope() const { return Inst->getDebugScope(); }
  SILFunction *getFunction() const { return Inst->getFunction(); }
  SILBasicBlock *getParent() const { return Inst->getParent(); }

#define FOREACH_IMPL_RETURN(OPERATION)                                         \
  do {                                                                         \
    switch (ApplySiteKind(Inst->getKind())) {                                  \
    case ApplySiteKind::ApplyInst:                                             \
      return cast<ApplyInst>(Inst)->OPERATION;                                 \
    case ApplySiteKind::BeginApplyInst:                                        \
      return cast<BeginApplyInst>(Inst)->OPERATION;                            \
    case ApplySiteKind::PartialApplyInst:                                      \
      return cast<PartialApplyInst>(Inst)->OPERATION;                          \
    case ApplySiteKind::TryApplyInst:                                          \
      return cast<TryApplyInst>(Inst)->OPERATION;                              \
    }                                                                          \
    llvm_unreachable("covered switch");                                        \
  } while (0)

  /// Return the callee operand as a value.
  SILValue getCallee() const { return getCalleeOperand()->get(); }

  /// Return the callee operand.
  Operand *getCalleeOperand() { FOREACH_IMPL_RETURN(getCalleeOperand()); }

  /// Return the callee operand.
  const Operand *getCalleeOperand() const {
    FOREACH_IMPL_RETURN(getCalleeOperand());
  }

  /// Return the callee value by looking through function conversions until we
  /// find a function_ref, partial_apply, or unrecognized callee value.
  SILValue getCalleeOrigin() const { FOREACH_IMPL_RETURN(getCalleeOrigin()); }

  /// Gets the referenced function by looking through partial apply,
  /// convert_function, and thin to thick function until we find a function_ref.
  SILFunction *getCalleeFunction() const {
    FOREACH_IMPL_RETURN(getCalleeFunction());
  }

  /// Return the referenced function if the callee is a function_ref
  /// instruction.
  SILFunction *getReferencedFunctionOrNull() const {
    FOREACH_IMPL_RETURN(getReferencedFunctionOrNull());
  }

  /// Return the referenced function if the callee is a function_ref like
  /// instruction.
  ///
  /// WARNING: This not necessarily the function that will be called at runtime.
  /// If the callee is a (prev_)dynamic_function_ref the actual function called
  /// might be different because it could be dynamically replaced at runtime.
  ///
  /// If the client of this API wants to look at the content of the returned SIL
  /// function it should call getReferencedFunctionOrNull() instead.
  SILFunction *getInitiallyReferencedFunction() const {
    FOREACH_IMPL_RETURN(getInitiallyReferencedFunction());
  }

  /// Should we optimize this call.
  /// Calls to (previous_)dynamic_function_ref have a dynamic target function so
  /// we should not optimize them.
  bool canOptimize() const {
    return !DynamicFunctionRefInst::classof(getCallee()) &&
      !PreviousDynamicFunctionRefInst::classof(getCallee());
  }

  /// Return the type.
  SILType getType() const { return getSubstCalleeConv().getSILResultType(); }

  /// Get the type of the callee without the applied substitutions.
  CanSILFunctionType getOrigCalleeType() const {
    return getCallee()->getType().castTo<SILFunctionType>();
  }
  /// Get the conventions of the callee without the applied substitutions.
  SILFunctionConventions getOrigCalleeConv() const {
    return SILFunctionConventions(getOrigCalleeType(), getModule());
  }

  /// Get the type of the callee with the applied substitutions.
  CanSILFunctionType getSubstCalleeType() const {
    return getSubstCalleeSILType().castTo<SILFunctionType>();
  }
  SILType getSubstCalleeSILType() const {
    FOREACH_IMPL_RETURN(getSubstCalleeSILType());
  }
  void setSubstCalleeType(CanSILFunctionType t) {
    FOREACH_IMPL_RETURN(setSubstCalleeType(t));
  }

  /// Get the conventions of the callee with the applied substitutions.
  SILFunctionConventions getSubstCalleeConv() const {
    return SILFunctionConventions(getSubstCalleeType(), getModule());
  }

  /// Returns true if the callee function is annotated with
  /// @_semantics("programtermination_point")
  bool isCalleeKnownProgramTerminationPoint() const {
    FOREACH_IMPL_RETURN(isCalleeKnownProgramTerminationPoint());
  }

  /// Check if this is a call of a never-returning function.
  bool isCalleeNoReturn() const { FOREACH_IMPL_RETURN(isCalleeNoReturn()); }

  bool isCalleeThin() const {
    switch (getSubstCalleeType()->getRepresentation()) {
    case SILFunctionTypeRepresentation::CFunctionPointer:
    case SILFunctionTypeRepresentation::Thin:
    case SILFunctionTypeRepresentation::Method:
    case SILFunctionTypeRepresentation::ObjCMethod:
    case SILFunctionTypeRepresentation::WitnessMethod:
    case SILFunctionTypeRepresentation::Closure:
      return true;
    case SILFunctionTypeRepresentation::Block:
    case SILFunctionTypeRepresentation::Thick:
      return false;
    }
  }

  /// True if this application has generic substitutions.
  bool hasSubstitutions() const { FOREACH_IMPL_RETURN(hasSubstitutions()); }

  /// The substitutions used to bind the generic arguments of this function.
  SubstitutionMap getSubstitutionMap() const {
    FOREACH_IMPL_RETURN(getSubstitutionMap());
  }

  /// Return the associated specialization information.
  const GenericSpecializationInformation *getSpecializationInfo() const {
    FOREACH_IMPL_RETURN(getSpecializationInfo());
  }

  /// Return an operand list corresponding to the applied arguments.
  MutableArrayRef<Operand> getArgumentOperands() const {
    FOREACH_IMPL_RETURN(getArgumentOperands());
  }

  /// Return a list of applied argument values.
  OperandValueArrayRef getArguments() const {
    FOREACH_IMPL_RETURN(getArguments());
  }

  /// Return the number of applied arguments.
  unsigned getNumArguments() const { FOREACH_IMPL_RETURN(getNumArguments()); }

  /// Return the apply operand for the given applied argument index.
  Operand &getArgumentRef(unsigned i) const { return getArgumentOperands()[i]; }

  /// Return the ith applied argument.
  SILValue getArgument(unsigned i) const { return getArguments()[i]; }

  /// Set the ith applied argument.
  void setArgument(unsigned i, SILValue V) const {
    getArgumentOperands()[i].set(V);
  }

  /// Return the operand index of the first applied argument.
  unsigned getOperandIndexOfFirstArgument() const {
    FOREACH_IMPL_RETURN(getArgumentOperandNumber());
  }
#undef FOREACH_IMPL_RETURN

  /// Returns true if \p oper is an argument operand and not the callee
  /// operand.
  bool isArgumentOperand(const Operand &oper) const {
    return oper.getOperandNumber() >= getOperandIndexOfFirstArgument() &&
      oper.getOperandNumber() < getOperandIndexOfFirstArgument() + getNumArguments();
  }

  /// Return the applied argument index for the given operand.
  unsigned getAppliedArgIndex(const Operand &oper) const {
    assert(oper.getUser() == Inst);
    assert(isArgumentOperand(oper));

    return oper.getOperandNumber() - getOperandIndexOfFirstArgument();
  }

  /// Return the callee's function argument index corresponding to the first
  /// applied argument: 0 for full applies; >= 0 for partial applies.
  unsigned getCalleeArgIndexOfFirstAppliedArg() const {
    switch (ApplySiteKind(Inst->getKind())) {
    case ApplySiteKind::ApplyInst:
    case ApplySiteKind::BeginApplyInst:
    case ApplySiteKind::TryApplyInst:
      return 0;
    case ApplySiteKind::PartialApplyInst:
      // The arguments to partial_apply are a suffix of the partial_apply's
      // callee. Note that getSubstCalleeConv is function type of the callee
      // argument passed to this apply, not necessarilly the function type of
      // the underlying callee function (i.e. it is based on the `getCallee`
      // type, not the `getCalleeOrigin` type).
      //
      // pa1 = partial_apply f(c) : $(a, b, c)
      // pa2 = partial_apply pa1(b) : $(a, b)
      // apply pa2(a)
      return getSubstCalleeConv().getNumSILArguments() - getNumArguments();
    }
    llvm_unreachable("covered switch");
  }

  /// Return the callee's function argument index corresponding to the given
  /// apply operand. Each function argument index identifies a
  /// SILFunctionArgument in the callee and can be used as a
  /// SILFunctionConvention argument index.
  ///
  /// Note: Passing an applied argument index into SILFunctionConvention, as
  /// opposed to a function argument index, is incorrect.
  unsigned getCalleeArgIndex(const Operand &oper) const {
    return getCalleeArgIndexOfFirstAppliedArg() + getAppliedArgIndex(oper);
  }

  /// Return the SILArgumentConvention for the given applied argument operand.
  SILArgumentConvention getArgumentConvention(Operand &oper) const {
    unsigned calleeArgIdx =
        getCalleeArgIndexOfFirstAppliedArg() + getAppliedArgIndex(oper);
    return getSubstCalleeConv().getSILArgumentConvention(calleeArgIdx);
  }

  /// Return true if 'self' is an applied argument.
  bool hasSelfArgument() const {
    switch (ApplySiteKind(Inst->getKind())) {
    case ApplySiteKind::ApplyInst:
      return cast<ApplyInst>(Inst)->hasSelfArgument();
    case ApplySiteKind::BeginApplyInst:
      return cast<BeginApplyInst>(Inst)->hasSelfArgument();
    case ApplySiteKind::TryApplyInst:
      return cast<TryApplyInst>(Inst)->hasSelfArgument();
    case ApplySiteKind::PartialApplyInst:
      llvm_unreachable("unhandled case");
    }
    llvm_unreachable("covered switch");
  }

  /// Return the applied 'self' argument value.
  SILValue getSelfArgument() const {
    switch (ApplySiteKind(Inst->getKind())) {
    case ApplySiteKind::ApplyInst:
      return cast<ApplyInst>(Inst)->getSelfArgument();
    case ApplySiteKind::BeginApplyInst:
      return cast<BeginApplyInst>(Inst)->getSelfArgument();
    case ApplySiteKind::TryApplyInst:
      return cast<TryApplyInst>(Inst)->getSelfArgument();
    case ApplySiteKind::PartialApplyInst:
      llvm_unreachable("unhandled case");
    }
    llvm_unreachable("covered switch");
  }

  /// Return the 'self' apply operand.
  Operand &getSelfArgumentOperand() {
    switch (ApplySiteKind(Inst->getKind())) {
    case ApplySiteKind::ApplyInst:
      return cast<ApplyInst>(Inst)->getSelfArgumentOperand();
    case ApplySiteKind::BeginApplyInst:
      return cast<BeginApplyInst>(Inst)->getSelfArgumentOperand();
    case ApplySiteKind::TryApplyInst:
      return cast<TryApplyInst>(Inst)->getSelfArgumentOperand();
    case ApplySiteKind::PartialApplyInst:
      llvm_unreachable("Unhandled cast");
    }
    llvm_unreachable("covered switch");
  }

  /// Return a list of applied arguments without self.
  OperandValueArrayRef getArgumentsWithoutSelf() const {
    switch (ApplySiteKind(Inst->getKind())) {
    case ApplySiteKind::ApplyInst:
      return cast<ApplyInst>(Inst)->getArgumentsWithoutSelf();
    case ApplySiteKind::BeginApplyInst:
      return cast<BeginApplyInst>(Inst)->getArgumentsWithoutSelf();
    case ApplySiteKind::TryApplyInst:
      return cast<TryApplyInst>(Inst)->getArgumentsWithoutSelf();
    case ApplySiteKind::PartialApplyInst:
      llvm_unreachable("Unhandled case");
    }
    llvm_unreachable("covered switch");
  }

  /// Return whether the given apply is of a formally-throwing function
  /// which is statically known not to throw.
  bool isNonThrowing() const {
    switch (ApplySiteKind(getInstruction()->getKind())) {
    case ApplySiteKind::ApplyInst:
      return cast<ApplyInst>(Inst)->isNonThrowing();
    case ApplySiteKind::BeginApplyInst:
      return cast<BeginApplyInst>(Inst)->isNonThrowing();
    case ApplySiteKind::TryApplyInst:
      return false;
    case ApplySiteKind::PartialApplyInst:
      llvm_unreachable("Unhandled case");
    }
  }

  static ApplySite getFromOpaqueValue(void *p) { return ApplySite(p); }

  friend bool operator==(ApplySite lhs, ApplySite rhs) {
    return lhs.getInstruction() == rhs.getInstruction();
  }
  friend bool operator!=(ApplySite lhs, ApplySite rhs) {
    return lhs.getInstruction() != rhs.getInstruction();
  }

  static bool classof(const SILInstruction *inst) {
    return bool(ApplySiteKind::fromNodeKind(inst->getKind()));
  }

  void dump() const LLVM_ATTRIBUTE_USED { getInstruction()->dump(); }
};

//===----------------------------------------------------------------------===//
//                               FullApplySite
//===----------------------------------------------------------------------===//

struct FullApplySiteKind {
  enum innerty : std::underlying_type<SILInstructionKind>::type {
#define FULLAPPLYSITE_INST(ID, PARENT) ID = unsigned(SILInstructionKind::ID),
#include "swift/SIL/SILNodes.def"
  } value;

  explicit FullApplySiteKind(SILInstructionKind kind) {
    auto fullApplySiteKind = FullApplySiteKind::fromNodeKindHelper(kind);
    assert(fullApplySiteKind && "SILNodeKind is not a FullApplySiteKind?!");
    value = fullApplySiteKind.getValue();
  }

  FullApplySiteKind(innerty value) : value(value) {}
  operator innerty() const { return value; }

  static Optional<FullApplySiteKind> fromNodeKind(SILInstructionKind kind) {
    if (auto innerOpt = FullApplySiteKind::fromNodeKindHelper(kind))
      return FullApplySiteKind(*innerOpt);
    return None;
  }

private:
  static Optional<innerty> fromNodeKindHelper(SILInstructionKind kind) {
    switch (kind) {
#define FULLAPPLYSITE_INST(ID, PARENT)                                         \
  case SILInstructionKind::ID:                                                 \
    return FullApplySiteKind::ID;
#include "swift/SIL/SILNodes.def"
    default:
      return None;
    }
  }
};

/// A full function application.
class FullApplySite : public ApplySite {
  explicit FullApplySite(void *p) : ApplySite(p) {}

public:
  FullApplySite() : ApplySite() {}
  explicit FullApplySite(SILInstruction *inst) : ApplySite(inst) {
    assert(classof(inst) && "not an apply instruction?");
  }
  FullApplySite(ApplyInst *inst) : ApplySite(inst) {}
  FullApplySite(BeginApplyInst *inst) : ApplySite(inst) {}
  FullApplySite(TryApplyInst *inst) : ApplySite(inst) {}

  static FullApplySite isa(SILNode *node) {
    auto *i = dyn_cast<SILInstruction>(node);
    if (!i)
      return FullApplySite();
    auto kind = FullApplySiteKind::fromNodeKind(i->getKind());
    if (!kind)
      return FullApplySite();
    switch (kind.getValue()) {
    case FullApplySiteKind::ApplyInst:
      return FullApplySite(cast<ApplyInst>(node));
    case FullApplySiteKind::BeginApplyInst:
      return FullApplySite(cast<BeginApplyInst>(node));
    case FullApplySiteKind::TryApplyInst:
      return FullApplySite(cast<TryApplyInst>(node));
    }
    llvm_unreachable("covered switch");
  }

  FullApplySiteKind getKind() const {
    return FullApplySiteKind(getInstruction()->getKind());
  }

  bool hasIndirectSILResults() const {
    return getSubstCalleeConv().hasIndirectSILResults();
  }

  unsigned getNumIndirectSILResults() const {
    return getSubstCalleeConv().getNumIndirectSILResults();
  }

  OperandValueArrayRef getIndirectSILResults() const {
    return getArguments().slice(0, getNumIndirectSILResults());
  }

  OperandValueArrayRef getArgumentsWithoutIndirectResults() const {
    return getArguments().slice(getNumIndirectSILResults());
  }

<<<<<<< HEAD
  // SWIFT_ENABLE_TENSORFLOW
=======
>>>>>>> bb0aa1c5
  InoutArgumentRange getInoutArguments() const {
    switch (getKind()) {
    case FullApplySiteKind::ApplyInst:
      return cast<ApplyInst>(getInstruction())->getInoutArguments();
    case FullApplySiteKind::TryApplyInst:
      return cast<TryApplyInst>(getInstruction())->getInoutArguments();
    case FullApplySiteKind::BeginApplyInst:
      return cast<BeginApplyInst>(getInstruction())->getInoutArguments();
    }
  }
<<<<<<< HEAD
  // SWIFT_ENABLE_TENSORFLOW END
=======
>>>>>>> bb0aa1c5

  /// Returns true if \p op is the callee operand of this apply site
  /// and not an argument operand.
  bool isCalleeOperand(const Operand &op) const {
    return op.getOperandNumber() < getOperandIndexOfFirstArgument();
  }

  /// Returns true if \p op is an operand that passes an indirect
  /// result argument to the apply site.
  bool isIndirectResultOperand(const Operand &op) const {
    return getCalleeArgIndex(op) < getNumIndirectSILResults();
  }

  /// If this is a terminator apply site, then pass the first instruction of
  /// each successor to fun. Otherwise, pass std::next(Inst).
  ///
  /// The intention is that this abstraction will enable the compiler writer to
  /// ignore whether or not an apply site is a terminator when inserting
  /// instructions after an apply site. This results in eliminating unnecessary
  /// if-else code otherwise required to handle such situations.
  ///
  /// NOTE: We return std::next() for begin_apply. If one wishes to insert code
  /// /after/ the end_apply/abort_apply, please use instead
  /// insertAfterFullEvaluation.
  void insertAfterInvocation(
      function_ref<void(SILBasicBlock::iterator)> func) const {
    switch (getKind()) {
    case FullApplySiteKind::ApplyInst:
    case FullApplySiteKind::BeginApplyInst:
      return func(std::next(getInstruction()->getIterator()));
    case FullApplySiteKind::TryApplyInst:
      for (auto *succBlock :
           cast<TermInst>(getInstruction())->getSuccessorBlocks()) {
        func(succBlock->begin());
      }
      return;
    }
    llvm_unreachable("Covered switch isn't covered");
  }

  /// Pass to func insertion points that are guaranteed to be immediately after
  /// this full apply site has completely finished executing.
  ///
  /// This is just like insertAfterInvocation except that if the full apply site
  /// is a begin_apply, we pass the insertion points after the end_apply,
  /// abort_apply rather than an insertion point right after the
  /// begin_apply. For such functionality, please invoke insertAfterInvocation.
  void insertAfterFullEvaluation(
      function_ref<void(SILBasicBlock::iterator)> func) const {
    switch (getKind()) {
    case FullApplySiteKind::ApplyInst:
    case FullApplySiteKind::TryApplyInst:
      return insertAfterInvocation(func);
    case FullApplySiteKind::BeginApplyInst:
      SmallVector<EndApplyInst *, 2> endApplies;
      SmallVector<AbortApplyInst *, 2> abortApplies;
      auto *bai = cast<BeginApplyInst>(getInstruction());
      bai->getCoroutineEndPoints(endApplies, abortApplies);
      for (auto *eai : endApplies) {
        func(std::next(eai->getIterator()));
      }
      for (auto *aai : abortApplies) {
        func(std::next(aai->getIterator()));
      }
      return;
    }

    llvm_unreachable("covered switch isn't covered");
  }

  static FullApplySite getFromOpaqueValue(void *p) { return FullApplySite(p); }

  static bool classof(const SILInstruction *inst) {
    return bool(FullApplySiteKind::fromNodeKind(inst->getKind()));
  }
};

} // namespace swift

namespace llvm {

template<>
struct PointerLikeTypeTraits<swift::ApplySite> {
public:
  static inline void *getAsVoidPointer(swift::ApplySite apply) {
    return (void*)apply.getInstruction();
  }
  static inline swift::ApplySite getFromVoidPointer(void *pointer) {
    return swift::ApplySite((swift::SILInstruction*)pointer);
  }
  enum { NumLowBitsAvailable =
         PointerLikeTypeTraits<swift::SILNode *>::NumLowBitsAvailable };
};

template<>
struct PointerLikeTypeTraits<swift::FullApplySite> {
public:
  static inline void *getAsVoidPointer(swift::FullApplySite apply) {
    return (void*)apply.getInstruction();
  }
  static inline swift::FullApplySite getFromVoidPointer(void *pointer) {
    return swift::FullApplySite((swift::SILInstruction*)pointer);
  }
  enum { NumLowBitsAvailable =
         PointerLikeTypeTraits<swift::SILNode *>::NumLowBitsAvailable };
};

// An ApplySite casts like a SILInstruction*.
template <> struct simplify_type<const ::swift::ApplySite> {
  using SimpleType = ::swift::SILInstruction *;
  static SimpleType getSimplifiedValue(const ::swift::ApplySite &Val) {
    return Val.getInstruction();
  }
};
template <>
struct simplify_type<::swift::ApplySite>
    : public simplify_type<const ::swift::ApplySite> {};
template <>
struct simplify_type<::swift::FullApplySite>
    : public simplify_type<const ::swift::ApplySite> {};
template <>
struct simplify_type<const ::swift::FullApplySite>
    : public simplify_type<const ::swift::ApplySite> {};

template <> struct DenseMapInfo<::swift::ApplySite> {
  static ::swift::ApplySite getEmptyKey() {
    return ::swift::ApplySite::getFromOpaqueValue(
        llvm::DenseMapInfo<void *>::getEmptyKey());
  }
  static ::swift::ApplySite getTombstoneKey() {
    return ::swift::ApplySite::getFromOpaqueValue(
        llvm::DenseMapInfo<void *>::getTombstoneKey());
  }
  static unsigned getHashValue(::swift::ApplySite AS) {
    auto *I = AS.getInstruction();
    return DenseMapInfo<::swift::SILInstruction *>::getHashValue(I);
  }
  static bool isEqual(::swift::ApplySite LHS, ::swift::ApplySite RHS) {
    return LHS == RHS;
  }
};

template <> struct DenseMapInfo<::swift::FullApplySite> {
  static ::swift::FullApplySite getEmptyKey() {
    return ::swift::FullApplySite::getFromOpaqueValue(
        llvm::DenseMapInfo<void *>::getEmptyKey());
  }
  static ::swift::FullApplySite getTombstoneKey() {
    return ::swift::FullApplySite::getFromOpaqueValue(
        llvm::DenseMapInfo<void *>::getTombstoneKey());
  }
  static unsigned getHashValue(::swift::FullApplySite AS) {
    auto *I = AS.getInstruction();
    return DenseMapInfo<::swift::SILInstruction *>::getHashValue(I);
  }
  static bool isEqual(::swift::FullApplySite LHS, ::swift::FullApplySite RHS) {
    return LHS == RHS;
  }
};

} // namespace llvm

#endif<|MERGE_RESOLUTION|>--- conflicted
+++ resolved
@@ -510,10 +510,6 @@
     return getArguments().slice(getNumIndirectSILResults());
   }
 
-<<<<<<< HEAD
-  // SWIFT_ENABLE_TENSORFLOW
-=======
->>>>>>> bb0aa1c5
   InoutArgumentRange getInoutArguments() const {
     switch (getKind()) {
     case FullApplySiteKind::ApplyInst:
@@ -524,10 +520,6 @@
       return cast<BeginApplyInst>(getInstruction())->getInoutArguments();
     }
   }
-<<<<<<< HEAD
-  // SWIFT_ENABLE_TENSORFLOW END
-=======
->>>>>>> bb0aa1c5
 
   /// Returns true if \p op is the callee operand of this apply site
   /// and not an argument operand.
