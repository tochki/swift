//===--- SILCloner.h - Defines the SILCloner class --------------*- C++ -*-===//
//
// This source file is part of the Swift.org open source project
//
// Copyright (c) 2014 - 2017 Apple Inc. and the Swift project authors
// Licensed under Apache License v2.0 with Runtime Library Exception
//
// See https://swift.org/LICENSE.txt for license information
// See https://swift.org/CONTRIBUTORS.txt for the list of Swift project authors
//
//===----------------------------------------------------------------------===//
//
// This file defines the SILCloner class, used for cloning SIL instructions.
//
//===----------------------------------------------------------------------===//

#ifndef SWIFT_SIL_SILCLONER_H
#define SWIFT_SIL_SILCLONER_H

#include "swift/AST/ProtocolConformance.h"
#include "swift/SIL/SILOpenedArchetypesTracker.h"
#include "swift/SIL/SILBuilder.h"
#include "swift/SIL/SILDebugScope.h"
#include "swift/SIL/SILVisitor.h"

namespace swift {

/// SILCloner - Abstract SIL visitor which knows how to clone instructions and
/// whose behavior can be customized by subclasses via the CRTP. This is meant
/// to be subclassed to implement inlining, function specialization, and other
/// operations requiring cloning (while possibly modifying, at the same time)
/// instruction sequences.
///
/// By default, this visitor will not do anything useful when called on a
/// basic block, or function; subclasses that want to handle those should
/// implement the appropriate visit functions and/or provide other entry points.
template<typename ImplClass>
class SILCloner : protected SILInstructionVisitor<ImplClass> {
  friend class SILVisitorBase<ImplClass>;
  friend class SILInstructionVisitor<ImplClass>;


protected:
  /// MARK: Context shared with CRTP extensions.

  SILBuilder Builder;
  TypeSubstitutionMap OpenedExistentialSubs;
  SILOpenedArchetypesTracker OpenedArchetypesTracker;

<<<<<<< HEAD
// SWIFT_ENABLE_TENSORFLOW
protected:
=======
>>>>>>> bb0aa1c5
  // The old-to-new value map.
  llvm::DenseMap<SILValue, SILValue> ValueMap;

  /// The old-to-new block map. Some entries may be premapped with original
  /// blocks.
  llvm::DenseMap<SILBasicBlock*, SILBasicBlock*> BBMap;

<<<<<<< HEAD
// SWIFT_ENABLE_TENSORFLOW

 /// MARK: Private state hidden from CRTP extensions.
private:
=======
private:
  /// MARK: Private state hidden from CRTP extensions.

>>>>>>> bb0aa1c5
  // The original blocks in DFS preorder. All blocks in this list are mapped.
  // After cloning, this represents the entire cloned CFG.
  //
  // This could always be rediscovered by the client, but caching it is a
  // convenient way to iterate over the cloned region.
  SmallVector<SILBasicBlock *, 8> preorderBlocks;

  /// Set of basic blocks where unreachable was inserted.
  SmallPtrSet<SILBasicBlock *, 32> BlocksWithUnreachables;

  // Keep track of the last cloned block in function order. For single block
  // regions, this will be the start block.
  SILBasicBlock *lastClonedBB = nullptr;

public:
  using SILInstructionVisitor<ImplClass>::asImpl;

  explicit SILCloner(SILFunction &F,
                     SILOpenedArchetypesTracker &OpenedArchetypesTracker)
      : Builder(F), OpenedArchetypesTracker(OpenedArchetypesTracker) {
    Builder.setOpenedArchetypesTracker(&OpenedArchetypesTracker);
  }

  explicit SILCloner(SILFunction &F) : Builder(F), OpenedArchetypesTracker(&F) {
    Builder.setOpenedArchetypesTracker(&OpenedArchetypesTracker);
  }

  explicit SILCloner(SILGlobalVariable *GlobVar)
      : Builder(GlobVar), OpenedArchetypesTracker(nullptr) {}

  void clearClonerState() {
    ValueMap.clear();
    BBMap.clear();
    preorderBlocks.clear();
    BlocksWithUnreachables.clear();
  }

  /// Clients of SILCloner who want to know about any newly created
  /// instructions can install a SmallVector into the builder to collect them.
  void setTrackingList(SmallVectorImpl<SILInstruction*> *II) {
    getBuilder().setTrackingList(II);
  }
  
  SmallVectorImpl<SILInstruction*> *getTrackingList() {
    return getBuilder().getTrackingList();
  }

  SILBuilder &getBuilder() { return Builder; }

  // After cloning, returns a non-null pointer to the last cloned block in
  // function order. For single block regions, this will be the start block.
  SILBasicBlock *getLastClonedBB() { return lastClonedBB; }

  /// Visit all blocks reachable from the given `StartBB` and all instructions
  /// in those blocks.
  ///
  /// This is used to clone a region within a function and mutates the original
  /// function. `StartBB` cannot be the function entry block.
  ///
  /// The entire CFG is discovered in DFS preorder while cloning non-terminator
  /// instructions. `visitTerminator` is called in the same order, but only
  /// after mapping all blocks.
  void cloneReachableBlocks(SILBasicBlock *startBB,
                            ArrayRef<SILBasicBlock *> exitBlocks,
                            SILBasicBlock *insertAfterBB = nullptr,
                            bool havePrepopulatedFunctionArgs = false);

  /// Clone all blocks in this function and all instructions in those
  /// blocks.
  ///
  /// This is used to clone an entire function and should not mutate the
  /// original function except if \p replaceOriginalFunctionInPlace is true.
  ///
  /// entryArgs must have a SILValue from the cloned function corresponding to
  /// each argument in the original function `F`.
  ///
  /// Cloned instructions are inserted starting at the end of clonedEntryBB.
  void cloneFunctionBody(SILFunction *F, SILBasicBlock *clonedEntryBB,
                         ArrayRef<SILValue> entryArgs,
                         bool replaceOriginalFunctionInPlace = false);

  /// MARK: Callback utilities used from CRTP extensions during cloning.
  /// These should only be called from within an instruction cloning visitor.

  /// Visitor callback that registers a cloned instruction. All the original
  /// instruction's results are mapped onto the cloned instruction's results for
  /// use within the cloned region.
  ///
  /// CRTP extensions can
  /// override the implementation via `postProcess`.
  void recordClonedInstruction(SILInstruction *Orig, SILInstruction *Cloned) {
    asImpl().postProcess(Orig, Cloned);
    assert((!Orig->getDebugScope() || Cloned->getDebugScope() ||
            Builder.isInsertingIntoGlobal())
           && "cloned instruction dropped debug scope");
  }

  /// Visitor callback that maps an original value to an existing value when the
  /// original instruction will not be cloned. This is used when the instruction
  /// visitor can fold away the cloned instruction, and it skips the usual
  /// `postProcess()` callback. recordClonedInstruction() and
  /// recordFoldedValue() are the only two ways for a visitor to map an original
  /// value to another value for use within the cloned region.
  void recordFoldedValue(SILValue origValue, SILValue mappedValue) {
    asImpl().mapValue(origValue, mappedValue);
  }

  /// Mark a block containing an unreachable instruction for use in the `fixUp`
  /// callback.
  void addBlockWithUnreachable(SILBasicBlock *BB) {
    BlocksWithUnreachables.insert(BB);
  }

  /// Register a re-mapping for opened existentials.
  void registerOpenedExistentialRemapping(ArchetypeType *From,
                                          ArchetypeType *To) {
    auto result = OpenedExistentialSubs.insert(
        std::make_pair(CanArchetypeType(From), CanType(To)));
    assert(result.second);
    (void)result;
  }

  /// MARK: Public access to the cloned state, during and after cloning.

  /// After cloning, provides a list of all cloned blocks in DFS preorder.
  ArrayRef<SILBasicBlock *> originalPreorderBlocks() const {
    return preorderBlocks;
  }

  SILLocation getOpLocation(SILLocation Loc) {
    return asImpl().remapLocation(Loc);
  }

  const SILDebugScope *getOpScope(const SILDebugScope *DS) {
    return asImpl().remapScope(DS);
  }

  SubstitutionMap getOpSubstitutionMap(SubstitutionMap Subs) {
    // If we have open existentials to substitute, check whether that's
    // relevant to this this particular substitution.
    if (!OpenedExistentialSubs.empty()) {
      for (auto ty : Subs.getReplacementTypes()) {
        // If we found a type containing an opened existential, substitute
        // open existentials throughout the substitution map.
        if (ty->hasOpenedExistential()) {
          Subs = Subs.subst(QueryTypeSubstitutionMapOrIdentity{
                              OpenedExistentialSubs},
                            MakeAbstractConformanceForGenericType());
          break;
        }
      }
    }

    return asImpl().remapSubstitutionMap(Subs).getCanonical();
  }

  SILType getTypeInClonedContext(SILType Ty) {
    auto objectTy = Ty.getASTType();
    // Do not substitute opened existential types, if we do not have any.
    if (!objectTy->hasOpenedExistential())
      return Ty;
    // Do not substitute opened existential types, if it is not required.
    // This is often the case when cloning basic blocks inside the same
    // function.
    if (OpenedExistentialSubs.empty())
      return Ty;

    // Substitute opened existential types, if we have any.
    return Ty.subst(
      Builder.getModule(),
      QueryTypeSubstitutionMapOrIdentity{OpenedExistentialSubs},
      MakeAbstractConformanceForGenericType());
  }
  SILType getOpType(SILType Ty) {
    Ty = getTypeInClonedContext(Ty);
    return asImpl().remapType(Ty);
  }

  CanType getASTTypeInClonedContext(Type ty) {
    // Do not substitute opened existential types, if we do not have any.
    if (!ty->hasOpenedExistential())
      return ty->getCanonicalType();
    // Do not substitute opened existential types, if it is not required.
    // This is often the case when cloning basic blocks inside the same
    // function.
    if (OpenedExistentialSubs.empty())
      return ty->getCanonicalType();

    return ty.subst(
      QueryTypeSubstitutionMapOrIdentity{OpenedExistentialSubs},
      MakeAbstractConformanceForGenericType()
    )->getCanonicalType();
  }

  CanType getOpASTType(CanType ty) {
    ty = getASTTypeInClonedContext(ty);
    return asImpl().remapASTType(ty);
  }

  void remapOpenedType(CanOpenedArchetypeType archetypeTy) {
    auto existentialTy = archetypeTy->getOpenedExistentialType()->getCanonicalType();
    auto replacementTy = OpenedArchetypeType::get(getOpASTType(existentialTy));
    registerOpenedExistentialRemapping(archetypeTy, replacementTy);
  }

  ProtocolConformanceRef getOpConformance(Type ty,
                                          ProtocolConformanceRef conformance) {
    // If we have open existentials to substitute, do so now.
    if (ty->hasOpenedExistential() && !OpenedExistentialSubs.empty()) {
      conformance =
        conformance.subst(ty,
                          QueryTypeSubstitutionMapOrIdentity{
                                                        OpenedExistentialSubs},
                          MakeAbstractConformanceForGenericType());
    }

    return asImpl().remapConformance(getASTTypeInClonedContext(ty),
                                     conformance);
  }

  ArrayRef<ProtocolConformanceRef>
  getOpConformances(Type ty,
                    ArrayRef<ProtocolConformanceRef> conformances) {
    SmallVector<ProtocolConformanceRef, 4> newConformances;
    for (auto conformance : conformances)
      newConformances.push_back(getOpConformance(ty, conformance));
    return ty->getASTContext().AllocateCopy(newConformances);
  }

  bool isValueCloned(SILValue OrigValue) const {
    return ValueMap.count(OrigValue);
  }

  /// Return the possibly new value representing the given value within the
  /// cloned region.
  ///
  /// Assumes that `isValueCloned` is true.
  SILValue getOpValue(SILValue Value) {
    return asImpl().getMappedValue(Value);
  }
  template <size_t N, typename ArrayRefType>
  SmallVector<SILValue, N> getOpValueArray(ArrayRefType Values) {
    SmallVector<SILValue, N> Ret(Values.size());
    for (unsigned i = 0, e = Values.size(); i != e; ++i)
      Ret[i] = asImpl().getMappedValue(Values[i]);
    return Ret;
  }

  SILFunction *getOpFunction(SILFunction *Func) {
    return asImpl().remapFunction(Func);
  }

  bool isBlockCloned(SILBasicBlock *OrigBB) const {
    auto bbIter = BBMap.find(OrigBB);
    if (bbIter == BBMap.end())
      return false;

    // Exit blocks are mapped to themselves during region cloning.
    return bbIter->second != OrigBB;
  }

  /// Return the new block within the cloned region analagous to the given
  /// original block.
  ///
  /// Assumes that `isBlockCloned` is true.
  SILBasicBlock *getOpBasicBlock(SILBasicBlock *BB) {
    return asImpl().remapBasicBlock(BB);
  }

protected:
  /// MARK: CRTP visitors and other CRTP overrides.

#define INST(CLASS, PARENT) void visit##CLASS(CLASS *I);
#include "swift/SIL/SILNodes.def"

  // Visit the instructions in a single basic block, not including the block
  // terminator.
  void visitInstructionsInBlock(SILBasicBlock *BB);

  // Visit a block's terminator. This is called with each block in DFS preorder
  // after visiting and mapping all basic blocks and after visiting all
  // non-terminator instructions in the block.
  void visitTerminator(SILBasicBlock *BB) {
    asImpl().visit(BB->getTerminator());
  }

  // CFG cloning requires cloneFunction() or cloneReachableBlocks().
  void visitSILBasicBlock(SILFunction *F) = delete;

  // Function cloning requires cloneFunction().
  void visitSILFunction(SILFunction *F) = delete;

  // MARK: SILCloner subclasses use the CRTP to customize the following callback
  // implementations. Remap functions are called before cloning to modify
  // constructor arguments. The postProcess function is called afterwards on
  // the result.

  SILLocation remapLocation(SILLocation Loc) { return Loc; }
  const SILDebugScope *remapScope(const SILDebugScope *DS) { return DS; }
  SILType remapType(SILType Ty) {
      return Ty;
  }

  CanType remapASTType(CanType Ty) {
    return Ty;
  }

  ProtocolConformanceRef remapConformance(Type Ty, ProtocolConformanceRef C) {
    return C;
  }
  /// Get the value that takes the place of the given `Value` within the cloned
  /// region. The given value must already have been mapped by this cloner.
  SILValue getMappedValue(SILValue Value);
  void mapValue(SILValue origValue, SILValue mappedValue);

  SILFunction *remapFunction(SILFunction *Func) { return Func; }
  SILBasicBlock *remapBasicBlock(SILBasicBlock *BB);
  void postProcess(SILInstruction *Orig, SILInstruction *Cloned);

  SubstitutionMap remapSubstitutionMap(SubstitutionMap Subs) { return Subs; }

  /// This is called by either of the top-level visitors, cloneReachableBlocks
  /// or cloneSILFunction, after all other visitors are have been called.
  ///
  /// After fixUp, the SIL must be valid and semantically equivalent to the SIL
  /// before cloning.
  ///
  /// Common fix-ups are handled first in `doFixUp` and may not be overridden.
  void fixUp(SILFunction *F) {}
private:
  /// MARK: SILCloner implementation details hidden from CRTP extensions.

  /// SILVisitor CRTP callback. Preprocess any instruction before cloning.
  void beforeVisit(SILInstruction *Orig) {
    // Update the set of available opened archetypes with the opened
    // archetypes used by the current instruction.
    auto TypeDependentOperands = Orig->getTypeDependentOperands();
    Builder.getOpenedArchetypes().addOpenedArchetypeOperands(
        TypeDependentOperands);
  }

  void clonePhiArgs(SILBasicBlock *oldBB);

  void visitBlocksDepthFirst(SILBasicBlock *StartBB);

  /// Also perform fundamental cleanup first, then call the CRTP extension,
  /// `fixUp`.
  void doFixUp(SILFunction *F);
};

/// A SILBuilder that automatically invokes postprocess on each
/// inserted instruction.
template<class SomeSILCloner, unsigned N = 4>
class SILBuilderWithPostProcess : public SILBuilder {
  SomeSILCloner &SC;
  SILInstruction *Orig;
  SmallVector<SILInstruction*, N> InsertedInstrs;

public:
  SILBuilderWithPostProcess(SomeSILCloner *sc, SILInstruction *Orig)
    : SILBuilder(sc->getBuilder().getInsertionBB(), &InsertedInstrs),
      SC(*sc), Orig(Orig)
    {
      setInsertionPoint(SC.getBuilder().getInsertionBB(),
                        SC.getBuilder().getInsertionPoint());
      setOpenedArchetypesTracker(SC.getBuilder().getOpenedArchetypesTracker());
    }

  ~SILBuilderWithPostProcess() {
    for (auto *I : InsertedInstrs) {
      SC.recordClonedInstruction(Orig, I);
    }
  }
};


/// SILClonerWithScopes - a SILCloner that automatically clones
/// SILDebugScopes. In contrast to inline scopes, this generates a
/// deep copy of the scope tree.
template<typename ImplClass>
class SILClonerWithScopes : public SILCloner<ImplClass> {
  friend class SILCloner<ImplClass>;
public:
  SILClonerWithScopes(SILFunction &To,
                      SILOpenedArchetypesTracker &OpenedArchetypesTracker,
                      bool Disable = false)
      : SILCloner<ImplClass>(To, OpenedArchetypesTracker) {

    // We only want to do this when we generate cloned functions, not
    // when we inline.

    // FIXME: This is due to having TypeSubstCloner inherit from
    //        SILClonerWithScopes, and having TypeSubstCloner be used
    //        both by passes that clone whole functions and ones that
    //        inline functions.
    if (Disable)
      return;

    scopeCloner.reset(new ScopeCloner(To));
  }

  SILClonerWithScopes(SILFunction &To,
                      bool Disable = false)
      : SILCloner<ImplClass>(To) {

    // We only want to do this when we generate cloned functions, not
    // when we inline.

    // FIXME: This is due to having TypeSubstCloner inherit from
    //        SILClonerWithScopes, and having TypeSubstCloner be used
    //        both by passes that clone whole functions and ones that
    //        inline functions.
    if (Disable)
      return;

    scopeCloner.reset(new ScopeCloner(To));
  }


private:
  std::unique_ptr<ScopeCloner> scopeCloner;
protected:
  /// Clone the SILDebugScope for the cloned function.
  void postProcess(SILInstruction *Orig, SILInstruction *Cloned) {
    SILCloner<ImplClass>::postProcess(Orig, Cloned);
  }

  const SILDebugScope *remapScope(const SILDebugScope *DS) {
    return scopeCloner ? scopeCloner->getOrCreateClonedScope(DS) : DS;
  }
};

/// Clone a function without transforming it.
class SILFunctionCloner : public SILClonerWithScopes<SILFunctionCloner> {
  using SuperTy = SILClonerWithScopes<SILFunctionCloner>;
  friend class SILCloner<SILFunctionCloner>;

public:
  SILFunctionCloner(SILFunction *newF) : SILClonerWithScopes(*newF) {}

  /// Clone all blocks in this function and all instructions in those
  /// blocks.
  ///
  /// This is used to clone an entire function without mutating the original
  /// function.
  ///
  /// The new function is expected to be completely empty. Clone the entry
  /// blocks arguments here. The cloned arguments become the inputs to the
  /// general SILCloner, which expects the new entry block to be ready to emit
  /// instructions into.
  void cloneFunction(SILFunction *origF) {
    SILFunction *newF = &Builder.getFunction();

    auto *newEntryBB = newF->createBasicBlock();
    newEntryBB->cloneArgumentList(origF->getEntryBlock());

    // Copy the new entry block arguments into a separate vector purely to
    // resolve the type mismatch between SILArgument* and SILValue.
    SmallVector<SILValue, 8> entryArgs;
    entryArgs.reserve(newF->getArguments().size());
    llvm::transform(newF->getArguments(), std::back_inserter(entryArgs),
                    [](SILArgument *arg) -> SILValue { return arg; });

    SuperTy::cloneFunctionBody(origF, newEntryBB, entryArgs);
  }
};

template<typename ImplClass>
SILValue
SILCloner<ImplClass>::getMappedValue(SILValue Value) {
  auto VI = ValueMap.find(Value);
  if (VI != ValueMap.end())
    return VI->second;

  // If we have undef, just remap the type.
  if (auto *U = dyn_cast<SILUndef>(Value)) {
    auto type = getOpType(U->getType());
    ValueBase *undef =
      (type == U->getType() ? U : SILUndef::get(type, Builder.getFunction()));
    return SILValue(undef);
  }

  llvm_unreachable("Unmapped value while cloning?");
}

template <typename ImplClass>
void SILCloner<ImplClass>::mapValue(SILValue origValue, SILValue mappedValue) {
  auto iterAndInserted = ValueMap.insert({origValue, mappedValue});
  (void)iterAndInserted;
  assert(iterAndInserted.second && "Original value already mapped.");
}

template<typename ImplClass>
SILBasicBlock*
SILCloner<ImplClass>::remapBasicBlock(SILBasicBlock *BB) {
  SILBasicBlock *MappedBB = BBMap[BB];
  assert(MappedBB && "Unmapped basic block while cloning?");
  return MappedBB;
}

template<typename ImplClass>
void
SILCloner<ImplClass>::postProcess(SILInstruction *orig,
                                  SILInstruction *cloned) {
  assert((!orig->getDebugScope() || cloned->getDebugScope() ||
          Builder.isInsertingIntoGlobal()) &&
         "cloned function dropped debug scope");

  // It sometimes happens that an instruction with no results gets mapped
  // to an instruction with results, e.g. when specializing a cast.
  // Just ignore this.
  auto origResults = orig->getResults();
  if (origResults.empty()) return;

  // Otherwise, map the results over one-by-one.
  auto clonedResults = cloned->getResults();
  assert(origResults.size() == clonedResults.size());
  for (auto i : indices(origResults))
    asImpl().mapValue(origResults[i], clonedResults[i]);
}

template<typename ImplClass>
void SILCloner<ImplClass>::visitInstructionsInBlock(SILBasicBlock* BB) {
  // Iterate over and visit all instructions other than the terminator to clone.
  for (auto I = BB->begin(), E = --BB->end(); I != E; ++I) {
    asImpl().visit(&*I);
  }
}

template <typename ImplClass>
void SILCloner<ImplClass>::cloneReachableBlocks(
  SILBasicBlock *startBB, ArrayRef<SILBasicBlock *> exitBlocks,
  SILBasicBlock *insertAfterBB,
  bool havePrepopulatedFunctionArgs) {

  SILFunction *F = startBB->getParent();
  assert(F == &Builder.getFunction()
         && "cannot clone region across functions.");
  assert(BBMap.empty() && "This API does not allow clients to map blocks.");
  assert((havePrepopulatedFunctionArgs || ValueMap.empty()) &&
         "Stale ValueMap.");

  auto *clonedStartBB = insertAfterBB ? F->createBasicBlockAfter(insertAfterBB)
    : F->createBasicBlock();

  BBMap.insert(std::make_pair(startBB, clonedStartBB));
  getBuilder().setInsertionPoint(clonedStartBB);
  clonePhiArgs(startBB);

  // Premap exit blocks to terminate so that visitBlocksDepthFirst terminates
  // after discovering the cloned region. Mapping an exit block to itself
  // provides the correct destination block during visitTerminator.
  for (auto *exitBB : exitBlocks)
    BBMap[exitBB] = exitBB;

  // Discover and map the region to be cloned.
  visitBlocksDepthFirst(startBB);

  doFixUp(F);
}

template <typename ImplClass>
void SILCloner<ImplClass>::cloneFunctionBody(SILFunction *F,
                                             SILBasicBlock *clonedEntryBB,
                                             ArrayRef<SILValue> entryArgs,
                                             bool replaceOriginalFunctionInPlace) {

  assert((replaceOriginalFunctionInPlace || F != clonedEntryBB->getParent()) &&
         "Must clone into a new function.");
  assert(BBMap.empty() && "This API does not allow clients to map blocks.");
  assert(ValueMap.empty() && "Stale ValueMap.");

  assert(entryArgs.size() == F->getArguments().size());
  for (unsigned i = 0, e = entryArgs.size(); i != e; ++i)
    ValueMap[F->getArgument(i)] = entryArgs[i];

  BBMap.insert(std::make_pair(&*F->begin(), clonedEntryBB));

  Builder.setInsertionPoint(clonedEntryBB);

  // This will layout all newly cloned blocks immediate after clonedEntryBB.
  visitBlocksDepthFirst(&*F->begin());

  doFixUp(F);
}

template<typename ImplClass>
void SILCloner<ImplClass>::clonePhiArgs(SILBasicBlock *oldBB) {
  auto *mappedBB = BBMap[oldBB];

  // Create new arguments for each of the original block's arguments.
  for (auto *Arg : oldBB->getSILPhiArguments()) {
    SILValue mappedArg = mappedBB->createPhiArgument(
      getOpType(Arg->getType()), Arg->getOwnershipKind());

    asImpl().mapValue(Arg, mappedArg);
  }
}

// This private helper visits BBs in depth-first preorder (only processing
// blocks on the first visit), mapping newly visited BBs to new BBs and cloning
// all instructions into the caller.
template <typename ImplClass>
void SILCloner<ImplClass>::visitBlocksDepthFirst(SILBasicBlock *startBB) {
  // The caller clones startBB because it may be a function header, which
  // requires special handling.
  assert(BBMap.count(startBB) && "The caller must map the first BB.");

  assert(preorderBlocks.empty());

  // First clone the CFG region.
  //
  // FIXME: Add reverse iteration to SILSuccessor, then convert this to an RPOT
  // traversal. We would prefer to keep CFG regions in RPO order, and this would
  // not create as large a worklist for functions with many large switches.
  SmallVector<SILBasicBlock *, 8> dfsWorklist(1, startBB);
  // Keep a reference to the last cloned BB so blocks can be laid out in the
  // order they are created, which differs from the order they are
  // cloned. Blocks are created in BFS order but cloned in DFS preorder (when no
  // critical edges are present).
  lastClonedBB = BBMap[startBB];
  while (!dfsWorklist.empty()) {
    auto *BB = dfsWorklist.pop_back_val();
    preorderBlocks.push_back(BB);

    // Phis are cloned during the first preorder walk so that successor phis
    // exist before predecessor terminators are generated.
    if (BB != startBB)
      clonePhiArgs(BB);

    // Non-terminating instructions are cloned in the first preorder walk so
    // that all opened existentials are registered with OpenedArchetypesTracker
    // before phi argument type substitution in successors.
    getBuilder().setInsertionPoint(BBMap[BB]);
    asImpl().visitInstructionsInBlock(BB);

    unsigned dfsSuccStartIdx = dfsWorklist.size();
    for (auto &succ : BB->getSuccessors()) {
      // Only visit a successor that has not already been visited and was not
      // premapped by the client.
      if (BBMap.count(succ))
        continue;

      // Map the successor to a new BB. Layout the cloned blocks in the order
      // they are visited and cloned.
      lastClonedBB =
          getBuilder().getFunction().createBasicBlockAfter(lastClonedBB);

      BBMap.insert(std::make_pair(succ.getBB(), lastClonedBB));

      dfsWorklist.push_back(succ);
    }
    // Reverse the worklist to pop the successors in forward order. This
    // precisely yields DFS preorder when no critical edges are present.
    std::reverse(dfsWorklist.begin() + dfsSuccStartIdx, dfsWorklist.end());
  }
  // Visit terminators only after the CFG is valid so all branch targets exist.
  //
  // Visiting in pre-order provides a nice property for the individual
  // instruction visitors. It allows those visitors to make use of dominance
  // relationships, particularly the fact that operand values will be mapped.
  for (auto *origBB : preorderBlocks) {
    // Set the insertion point to the new mapped BB
    getBuilder().setInsertionPoint(BBMap[origBB]);
    asImpl().visitTerminator(origBB);
  }
}

/// Clean-up after cloning.
template<typename ImplClass>
void
SILCloner<ImplClass>::doFixUp(SILFunction *F) {
  // If our source function is in ossa form, but the function into which we are
  // cloning is not in ossa, after we clone, eliminate default arguments.
  if (!getBuilder().hasOwnership() && F->hasOwnership()) {
    for (auto &Block : getBuilder().getFunction()) {
      auto *Term = Block.getTerminator();
      if (auto *CCBI = dyn_cast<CheckedCastBranchInst>(Term)) {
        // Check if we have a default argument.
        auto *FailureBlock = CCBI->getFailureBB();
        assert(FailureBlock->getNumArguments() <= 1 &&
               "We should either have no args or a single default arg");
        if (0 == FailureBlock->getNumArguments())
          continue;
        FailureBlock->getArgument(0)->replaceAllUsesWith(CCBI->getOperand());
        FailureBlock->eraseArgument(0);
        continue;
      }

      if (auto *SEI = dyn_cast<SwitchEnumInst>(Term)) {
        if (auto DefaultBlock = SEI->getDefaultBBOrNull()) {
          assert(DefaultBlock.get()->getNumArguments() <= 1 &&
                 "We should either have no args or a single default arg");
          if (0 == DefaultBlock.get()->getNumArguments())
            continue;
          DefaultBlock.get()->getArgument(0)->replaceAllUsesWith(
              SEI->getOperand());
          DefaultBlock.get()->eraseArgument(0);
          continue;
        }
      }
    }
  }

  // Remove any code after unreachable instructions.

  // NOTE: It is unfortunate that it essentially duplicates the code from
  // sil-combine, but doing so allows for avoiding any cross-layer invocations
  // between SIL and SILOptimizer layers.

  for (auto *BB : BlocksWithUnreachables) {
    for (auto &I : *BB) {
      if (!isa<UnreachableInst>(&I))
        continue;

      // Collect together all the instructions after this point
      llvm::SmallVector<SILInstruction *, 32> ToRemove;
      for (auto Inst = BB->rbegin(); &*Inst != &I; ++Inst)
        ToRemove.push_back(&*Inst);

      for (auto *Inst : ToRemove) {
        // Replace any non-dead results with SILUndef values
        Inst->replaceAllUsesOfAllResultsWithUndef();
        Inst->eraseFromParent();
      }
    }
  }

  BlocksWithUnreachables.clear();

  // Call any cleanup specific to the CRTP extensions.
  asImpl().fixUp(F);
}

template<typename ImplClass>
void
SILCloner<ImplClass>::visitAllocStackInst(AllocStackInst *Inst) {
  getBuilder().setCurrentDebugScope(getOpScope(Inst->getDebugScope()));
  // Drop the debug info from mandatory-inlined instructions. It's the law!
  SILLocation Loc = getOpLocation(Inst->getLoc());
  Optional<SILDebugVariable> VarInfo = Inst->getVarInfo();
  if (Loc.getKind() == SILLocation::MandatoryInlinedKind) {
    Loc = MandatoryInlinedLocation::getAutoGeneratedLocation();
    VarInfo = None;
  }
  recordClonedInstruction(Inst,
                          getBuilder().createAllocStack(
                              Loc, getOpType(Inst->getElementType()), VarInfo));
}

template<typename ImplClass>
void
SILCloner<ImplClass>::visitAllocRefInst(AllocRefInst *Inst) {
  getBuilder().setCurrentDebugScope(getOpScope(Inst->getDebugScope()));
  auto CountArgs = getOpValueArray<8>(OperandValueArrayRef(Inst->
                                                    getTailAllocatedCounts()));
  SmallVector<SILType, 4> ElemTypes;
  for (SILType OrigElemType : Inst->getTailAllocatedTypes()) {
    ElemTypes.push_back(getOpType(OrigElemType));
  }
  auto *NewInst = getBuilder().createAllocRef(getOpLocation(Inst->getLoc()),
                                      getOpType(Inst->getType()),
                                      Inst->isObjC(), Inst->canAllocOnStack(),
                                      ElemTypes, CountArgs);
  recordClonedInstruction(Inst, NewInst);
}

template<typename ImplClass>
void
SILCloner<ImplClass>::visitAllocRefDynamicInst(AllocRefDynamicInst *Inst) {
  getBuilder().setCurrentDebugScope(getOpScope(Inst->getDebugScope()));
  auto CountArgs = getOpValueArray<8>(OperandValueArrayRef(Inst->
                                                  getTailAllocatedCounts()));
  SmallVector<SILType, 4> ElemTypes;
  for (SILType OrigElemType : Inst->getTailAllocatedTypes()) {
    ElemTypes.push_back(getOpType(OrigElemType));
  }
  auto *NewInst = getBuilder().createAllocRefDynamic(
                                      getOpLocation(Inst->getLoc()),
                                      getOpValue(Inst->getMetatypeOperand()),
                                      getOpType(Inst->getType()),
                                      Inst->isObjC(),
                                      ElemTypes, CountArgs);
  recordClonedInstruction(Inst, NewInst);
}

template<typename ImplClass>
void
SILCloner<ImplClass>::visitAllocBoxInst(AllocBoxInst *Inst) {
  getBuilder().setCurrentDebugScope(getOpScope(Inst->getDebugScope()));
  // Drop the debug info from mandatory-inlined instructions.
  SILLocation Loc = getOpLocation(Inst->getLoc());
  Optional<SILDebugVariable> VarInfo = Inst->getVarInfo();
  if (Loc.getKind() == SILLocation::MandatoryInlinedKind) {
    Loc = MandatoryInlinedLocation::getAutoGeneratedLocation();
    VarInfo = None;
  }

  recordClonedInstruction(
      Inst,
      getBuilder().createAllocBox(
          Loc, this->getOpType(Inst->getType()).template castTo<SILBoxType>(),
          VarInfo));
}

template<typename ImplClass>
void
SILCloner<ImplClass>::visitAllocExistentialBoxInst(
                                                AllocExistentialBoxInst *Inst) {
  auto origExistentialType = Inst->getExistentialType();
  auto origFormalType = Inst->getFormalConcreteType();

  auto conformances = getOpConformances(origFormalType,
                                        Inst->getConformances());

  getBuilder().setCurrentDebugScope(getOpScope(Inst->getDebugScope()));
  recordClonedInstruction(
      Inst, getBuilder().createAllocExistentialBox(
                getOpLocation(Inst->getLoc()), getOpType(origExistentialType),
                getOpASTType(origFormalType), conformances));
}

template<typename ImplClass>
void
SILCloner<ImplClass>::visitAllocValueBufferInst(AllocValueBufferInst *Inst) {
  getBuilder().setCurrentDebugScope(getOpScope(Inst->getDebugScope()));
  recordClonedInstruction(Inst, getBuilder().createAllocValueBuffer(
                                    getOpLocation(Inst->getLoc()),
                                    getOpType(Inst->getValueType()),
                                    getOpValue(Inst->getOperand())));
}
  
template<typename ImplClass>
void
SILCloner<ImplClass>::visitBuiltinInst(BuiltinInst *Inst) {
  auto Args = getOpValueArray<8>(Inst->getArguments());
  getBuilder().setCurrentDebugScope(getOpScope(Inst->getDebugScope()));
  recordClonedInstruction(
      Inst, getBuilder().createBuiltin(
                getOpLocation(Inst->getLoc()), Inst->getName(),
                getOpType(Inst->getType()),
                getOpSubstitutionMap(Inst->getSubstitutions()), Args));
}

template<typename ImplClass>
void
SILCloner<ImplClass>::visitApplyInst(ApplyInst *Inst) {
  auto Args = getOpValueArray<8>(Inst->getArguments());
  getBuilder().setCurrentDebugScope(getOpScope(Inst->getDebugScope()));
  recordClonedInstruction(
      Inst, getBuilder().createApply(
                getOpLocation(Inst->getLoc()), getOpValue(Inst->getCallee()),
                getOpSubstitutionMap(Inst->getSubstitutionMap()), Args,
                Inst->isNonThrowing(),
                GenericSpecializationInformation::create(Inst, getBuilder())));
}

template<typename ImplClass>
void
SILCloner<ImplClass>::visitTryApplyInst(TryApplyInst *Inst) {
  auto Args = getOpValueArray<8>(Inst->getArguments());
  getBuilder().setCurrentDebugScope(getOpScope(Inst->getDebugScope()));
  recordClonedInstruction(
      Inst, getBuilder().createTryApply(
                getOpLocation(Inst->getLoc()), getOpValue(Inst->getCallee()),
                getOpSubstitutionMap(Inst->getSubstitutionMap()), Args,
                getOpBasicBlock(Inst->getNormalBB()),
                getOpBasicBlock(Inst->getErrorBB()),
                GenericSpecializationInformation::create(Inst, getBuilder())));
}

template<typename ImplClass>
void
SILCloner<ImplClass>::visitPartialApplyInst(PartialApplyInst *Inst) {
  auto Args = getOpValueArray<8>(Inst->getArguments());
  getBuilder().setCurrentDebugScope(getOpScope(Inst->getDebugScope()));
  recordClonedInstruction(
      Inst, getBuilder().createPartialApply(
                getOpLocation(Inst->getLoc()), getOpValue(Inst->getCallee()),
                getOpSubstitutionMap(Inst->getSubstitutionMap()), Args,
                Inst->getType().getAs<SILFunctionType>()->getCalleeConvention(),
                Inst->isOnStack(),
                GenericSpecializationInformation::create(Inst, getBuilder())));
}

template<typename ImplClass>
void
SILCloner<ImplClass>::visitBeginApplyInst(BeginApplyInst *Inst) {
  auto Args = getOpValueArray<8>(Inst->getArguments());
  getBuilder().setCurrentDebugScope(getOpScope(Inst->getDebugScope()));
  recordClonedInstruction(
      Inst, getBuilder().createBeginApply(
                getOpLocation(Inst->getLoc()), getOpValue(Inst->getCallee()),
                getOpSubstitutionMap(Inst->getSubstitutionMap()), Args,
                Inst->isNonThrowing(),
                GenericSpecializationInformation::create(Inst, getBuilder())));
}

template<typename ImplClass>
void
SILCloner<ImplClass>::visitAbortApplyInst(AbortApplyInst *Inst) {
  getBuilder().setCurrentDebugScope(getOpScope(Inst->getDebugScope()));
  recordClonedInstruction(
      Inst, getBuilder().createAbortApply(getOpLocation(Inst->getLoc()),
                                          getOpValue(Inst->getOperand())));
}

template<typename ImplClass>
void
SILCloner<ImplClass>::visitEndApplyInst(EndApplyInst *Inst) {
  getBuilder().setCurrentDebugScope(getOpScope(Inst->getDebugScope()));
  recordClonedInstruction(
      Inst, getBuilder().createEndApply(getOpLocation(Inst->getLoc()),
                                        getOpValue(Inst->getOperand())));
}

template<typename ImplClass>
void
SILCloner<ImplClass>::visitFunctionRefInst(FunctionRefInst *Inst) {
  SILFunction *OpFunction =
      getOpFunction(Inst->getInitiallyReferencedFunction());
  getBuilder().setCurrentDebugScope(getOpScope(Inst->getDebugScope()));
  recordClonedInstruction(Inst, getBuilder().createFunctionRef(
                                    getOpLocation(Inst->getLoc()), OpFunction));
}

template <typename ImplClass>
void SILCloner<ImplClass>::visitDynamicFunctionRefInst(
    DynamicFunctionRefInst *Inst) {
  SILFunction *OpFunction =
      getOpFunction(Inst->getInitiallyReferencedFunction());
  getBuilder().setCurrentDebugScope(getOpScope(Inst->getDebugScope()));
  recordClonedInstruction(Inst, getBuilder().createDynamicFunctionRef(
                                    getOpLocation(Inst->getLoc()), OpFunction));
}

template <typename ImplClass>
void SILCloner<ImplClass>::visitPreviousDynamicFunctionRefInst(
    PreviousDynamicFunctionRefInst *Inst) {
  SILFunction *OpFunction =
      getOpFunction(Inst->getInitiallyReferencedFunction());
  getBuilder().setCurrentDebugScope(getOpScope(Inst->getDebugScope()));
  recordClonedInstruction(Inst, getBuilder().createPreviousDynamicFunctionRef(
                                    getOpLocation(Inst->getLoc()), OpFunction));
}

template<typename ImplClass>
void
SILCloner<ImplClass>::visitAllocGlobalInst(AllocGlobalInst *Inst) {
  getBuilder().setCurrentDebugScope(getOpScope(Inst->getDebugScope()));
  recordClonedInstruction(
      Inst, getBuilder().createAllocGlobal(getOpLocation(Inst->getLoc()),
                                           Inst->getReferencedGlobal()));
}

template<typename ImplClass>
void
SILCloner<ImplClass>::visitGlobalAddrInst(GlobalAddrInst *Inst) {
  getBuilder().setCurrentDebugScope(getOpScope(Inst->getDebugScope()));
  recordClonedInstruction(
      Inst, getBuilder().createGlobalAddr(getOpLocation(Inst->getLoc()),
                                          Inst->getReferencedGlobal()));
}

template<typename ImplClass>
void
SILCloner<ImplClass>::visitGlobalValueInst(GlobalValueInst *Inst) {
  getBuilder().setCurrentDebugScope(getOpScope(Inst->getDebugScope()));
  recordClonedInstruction(
      Inst, getBuilder().createGlobalValue(getOpLocation(Inst->getLoc()),
                                           Inst->getReferencedGlobal()));
}

template<typename ImplClass>
void
SILCloner<ImplClass>::visitIntegerLiteralInst(IntegerLiteralInst *Inst) {
  getBuilder().setCurrentDebugScope(getOpScope(Inst->getDebugScope()));
  recordClonedInstruction(
      Inst, getBuilder().createIntegerLiteral(getOpLocation(Inst->getLoc()),
                                              getOpType(Inst->getType()),
                                              Inst->getValue()));
}

template<typename ImplClass>
void
SILCloner<ImplClass>::visitFloatLiteralInst(FloatLiteralInst *Inst) {
  getBuilder().setCurrentDebugScope(getOpScope(Inst->getDebugScope()));
  recordClonedInstruction(
      Inst, getBuilder().createFloatLiteral(getOpLocation(Inst->getLoc()),
                                            getOpType(Inst->getType()),
                                            Inst->getValue()));
}

template<typename ImplClass>
void
SILCloner<ImplClass>::visitStringLiteralInst(StringLiteralInst *Inst) {
  getBuilder().setCurrentDebugScope(getOpScope(Inst->getDebugScope()));
  recordClonedInstruction(Inst, getBuilder().createStringLiteral(
                                    getOpLocation(Inst->getLoc()),
                                    Inst->getValue(), Inst->getEncoding()));
}

template <typename ImplClass>
void SILCloner<ImplClass>::visitLoadInst(LoadInst *Inst) {
  getBuilder().setCurrentDebugScope(getOpScope(Inst->getDebugScope()));
  if (!getBuilder().hasOwnership()) {
    switch (Inst->getOwnershipQualifier()) {
    case LoadOwnershipQualifier::Copy: {
      auto *li = getBuilder().createLoad(getOpLocation(Inst->getLoc()),
                                         getOpValue(Inst->getOperand()),
                                         LoadOwnershipQualifier::Unqualified);
      // This will emit a retain_value/strong_retain as appropriate.
      getBuilder().emitCopyValueOperation(getOpLocation(Inst->getLoc()), li);
      return recordClonedInstruction(Inst, li);
    }
    case LoadOwnershipQualifier::Take:
    case LoadOwnershipQualifier::Trivial:
    case LoadOwnershipQualifier::Unqualified:
      break;
    }
    return recordClonedInstruction(
        Inst, getBuilder().createLoad(getOpLocation(Inst->getLoc()),
                                      getOpValue(Inst->getOperand()),
                                      LoadOwnershipQualifier::Unqualified));
  }

  return recordClonedInstruction(
      Inst, getBuilder().createLoad(getOpLocation(Inst->getLoc()),
                                    getOpValue(Inst->getOperand()),
                                    Inst->getOwnershipQualifier()));
}

template <typename ImplClass>
void SILCloner<ImplClass>::visitLoadBorrowInst(LoadBorrowInst *Inst) {
  getBuilder().setCurrentDebugScope(getOpScope(Inst->getDebugScope()));
  // If we are not inlining into an ownership function, just use a load.
  if (!getBuilder().hasOwnership()) {
    return recordClonedInstruction(
        Inst, getBuilder().createLoad(getOpLocation(Inst->getLoc()),
                                      getOpValue(Inst->getOperand()),
                                      LoadOwnershipQualifier::Unqualified));
  }

  recordClonedInstruction(
      Inst, getBuilder().createLoadBorrow(getOpLocation(Inst->getLoc()),
                                          getOpValue(Inst->getOperand())));
}

template <typename ImplClass>
void SILCloner<ImplClass>::visitBeginBorrowInst(BeginBorrowInst *Inst) {
  getBuilder().setCurrentDebugScope(getOpScope(Inst->getDebugScope()));
  if (!getBuilder().hasOwnership()) {
    return recordFoldedValue(Inst, getOpValue(Inst->getOperand()));
  }

  recordClonedInstruction(
      Inst, getBuilder().createBeginBorrow(getOpLocation(Inst->getLoc()),
                                           getOpValue(Inst->getOperand())));
}

template <typename ImplClass>
void SILCloner<ImplClass>::visitStoreInst(StoreInst *Inst) {
  getBuilder().setCurrentDebugScope(getOpScope(Inst->getDebugScope()));
  if (!getBuilder().hasOwnership()) {
    switch (Inst->getOwnershipQualifier()) {
    case StoreOwnershipQualifier::Assign: {
      auto *li = getBuilder().createLoad(getOpLocation(Inst->getLoc()),
                                         getOpValue(Inst->getDest()),
                                         LoadOwnershipQualifier::Unqualified);
      auto *si = getBuilder().createStore(
          getOpLocation(Inst->getLoc()), getOpValue(Inst->getSrc()),
          getOpValue(Inst->getDest()), StoreOwnershipQualifier::Unqualified);
      getBuilder().emitDestroyValueOperation(getOpLocation(Inst->getLoc()), li);
      return recordClonedInstruction(Inst, si);
    }
    case StoreOwnershipQualifier::Init:
    case StoreOwnershipQualifier::Trivial:
    case StoreOwnershipQualifier::Unqualified:
      break;
    }

    return recordClonedInstruction(
        Inst, getBuilder().createStore(getOpLocation(Inst->getLoc()),
                                       getOpValue(Inst->getSrc()),
                                       getOpValue(Inst->getDest()),
                                       StoreOwnershipQualifier::Unqualified));
  }

  recordClonedInstruction(
      Inst, getBuilder().createStore(
                getOpLocation(Inst->getLoc()), getOpValue(Inst->getSrc()),
                getOpValue(Inst->getDest()), Inst->getOwnershipQualifier()));
}

template <typename ImplClass>
void SILCloner<ImplClass>::visitStoreBorrowInst(StoreBorrowInst *Inst) {
  getBuilder().setCurrentDebugScope(getOpScope(Inst->getDebugScope()));
  if (!getBuilder().hasOwnership()) {
    // TODO: Eliminate store_borrow result so we can use
    // recordClonedInstruction. It is not "technically" necessary, but it is
    // better from an invariant perspective.
    getBuilder().createStore(
        getOpLocation(Inst->getLoc()), getOpValue(Inst->getSrc()),
        getOpValue(Inst->getDest()), StoreOwnershipQualifier::Unqualified);
    return;
  }

  recordClonedInstruction(
      Inst, getBuilder().createStoreBorrow(getOpLocation(Inst->getLoc()),
                                           getOpValue(Inst->getSrc()),
                                           getOpValue(Inst->getDest())));
}

template <typename ImplClass>
void SILCloner<ImplClass>::visitEndBorrowInst(EndBorrowInst *Inst) {
  getBuilder().setCurrentDebugScope(getOpScope(Inst->getDebugScope()));

  // Do not clone any end_borrow.
  if (!getBuilder().hasOwnership())
    return;

  recordClonedInstruction(
      Inst, getBuilder().createEndBorrow(getOpLocation(Inst->getLoc()),
                                         getOpValue(Inst->getOperand())));
}

template <typename ImplClass>
void SILCloner<ImplClass>::visitBeginAccessInst(BeginAccessInst *Inst) {
  getBuilder().setCurrentDebugScope(getOpScope(Inst->getDebugScope()));
  recordClonedInstruction(
      Inst, getBuilder().createBeginAccess(
                getOpLocation(Inst->getLoc()), getOpValue(Inst->getOperand()),
                Inst->getAccessKind(), Inst->getEnforcement(),
                Inst->hasNoNestedConflict(), Inst->isFromBuiltin()));
}

template <typename ImplClass>
void SILCloner<ImplClass>::visitEndAccessInst(EndAccessInst *Inst) {
  getBuilder().setCurrentDebugScope(getOpScope(Inst->getDebugScope()));
  recordClonedInstruction(
      Inst, getBuilder().createEndAccess(getOpLocation(Inst->getLoc()),
                                         getOpValue(Inst->getOperand()),
                                         Inst->isAborting()));
}

template <typename ImplClass>
void SILCloner<ImplClass>::visitBeginUnpairedAccessInst(
                                           BeginUnpairedAccessInst *Inst) {
  getBuilder().setCurrentDebugScope(getOpScope(Inst->getDebugScope()));
  recordClonedInstruction(
      Inst, getBuilder().createBeginUnpairedAccess(
                getOpLocation(Inst->getLoc()), getOpValue(Inst->getSource()),
                getOpValue(Inst->getBuffer()), Inst->getAccessKind(),
                Inst->getEnforcement(), Inst->hasNoNestedConflict(),
                Inst->isFromBuiltin()));
}

template <typename ImplClass>
void SILCloner<ImplClass>::visitEndUnpairedAccessInst(
                                             EndUnpairedAccessInst *Inst) {
  getBuilder().setCurrentDebugScope(getOpScope(Inst->getDebugScope()));
  recordClonedInstruction(Inst, getBuilder().createEndUnpairedAccess(
                                    getOpLocation(Inst->getLoc()),
                                    getOpValue(Inst->getOperand()),
                                    Inst->getEnforcement(), Inst->isAborting(),
                                    Inst->isFromBuiltin()));
}

template <typename ImplClass>
void SILCloner<ImplClass>::visitAssignInst(AssignInst *Inst) {
  getBuilder().setCurrentDebugScope(getOpScope(Inst->getDebugScope()));
  recordClonedInstruction(
      Inst, getBuilder().createAssign(getOpLocation(Inst->getLoc()),
                                      getOpValue(Inst->getSrc()),
                                      getOpValue(Inst->getDest()),
                                      Inst->getOwnershipQualifier()));
}

template <typename ImplClass>
void SILCloner<ImplClass>::visitAssignByWrapperInst(AssignByWrapperInst *Inst) {
  getBuilder().setCurrentDebugScope(getOpScope(Inst->getDebugScope()));
  recordClonedInstruction(
      Inst, getBuilder().createAssignByWrapper(getOpLocation(Inst->getLoc()),
                                      getOpValue(Inst->getSrc()),
                                      getOpValue(Inst->getDest()),
                                      getOpValue(Inst->getInitializer()),
                                      getOpValue(Inst->getSetter()),
                                      Inst->getOwnershipQualifier()));
}

template<typename ImplClass>
void
SILCloner<ImplClass>::visitMarkUninitializedInst(MarkUninitializedInst *Inst) {
  SILValue OpValue = getOpValue(Inst->getOperand());
  getBuilder().setCurrentDebugScope(getOpScope(Inst->getDebugScope()));
  recordClonedInstruction(
      Inst, getBuilder().createMarkUninitialized(getOpLocation(Inst->getLoc()),
                                                 OpValue, Inst->getKind()));
}

template<typename ImplClass>
void
SILCloner<ImplClass>::visitMarkFunctionEscapeInst(MarkFunctionEscapeInst *Inst){
  auto OpElements = getOpValueArray<8>(Inst->getElements());
  auto OpLoc = getOpLocation(Inst->getLoc());
  getBuilder().setCurrentDebugScope(getOpScope(Inst->getDebugScope()));
  recordClonedInstruction(
      Inst, getBuilder().createMarkFunctionEscape(OpLoc, OpElements));
}
template<typename ImplClass>
void
SILCloner<ImplClass>::visitDebugValueInst(DebugValueInst *Inst) {
  // We cannot inline/clone debug intrinsics without a scope. If they
  // describe function arguments there is no way to determine which
  // function they belong to.
  if (!Inst->getDebugScope())
    return;

  // Since we want the debug info to survive, we do not remap the location here.
  getBuilder().setCurrentDebugScope(getOpScope(Inst->getDebugScope()));
  recordClonedInstruction(
      Inst, getBuilder().createDebugValue(Inst->getLoc(),
                                          getOpValue(Inst->getOperand()),
                                          *Inst->getVarInfo()));
}
template<typename ImplClass>
void
SILCloner<ImplClass>::visitDebugValueAddrInst(DebugValueAddrInst *Inst) {
  // We cannot inline/clone debug intrinsics without a scope. If they
  // describe function arguments there is no way to determine which
  // function they belong to.
  if (!Inst->getDebugScope())
    return;

  // Do not remap the location for a debug Instruction.
  SILValue OpValue = getOpValue(Inst->getOperand());
  getBuilder().setCurrentDebugScope(getOpScope(Inst->getDebugScope()));
  recordClonedInstruction(
      Inst, getBuilder().createDebugValueAddr(Inst->getLoc(), OpValue,
                                              *Inst->getVarInfo()));
}

#define NEVER_LOADABLE_CHECKED_REF_STORAGE(Name, name, ...)                    \
  template <typename ImplClass>                                                \
  void SILCloner<ImplClass>::visitLoad##Name##Inst(Load##Name##Inst *Inst) {   \
    getBuilder().setCurrentDebugScope(getOpScope(Inst->getDebugScope()));      \
    recordClonedInstruction(                                                   \
        Inst, getBuilder().createLoad##Name(getOpLocation(Inst->getLoc()),     \
                                            getOpValue(Inst->getOperand()),    \
                                            Inst->isTake()));                  \
  }                                                                            \
  template <typename ImplClass>                                                \
  void SILCloner<ImplClass>::visitStore##Name##Inst(Store##Name##Inst *Inst) { \
    getBuilder().setCurrentDebugScope(getOpScope(Inst->getDebugScope()));      \
    recordClonedInstruction(                                                   \
        Inst, getBuilder().createStore##Name(getOpLocation(Inst->getLoc()),    \
                                             getOpValue(Inst->getSrc()),       \
                                             getOpValue(Inst->getDest()),      \
                                             Inst->isInitializationOfDest())); \
  }
#define LOADABLE_REF_STORAGE_HELPER(Name, name)                                \
  template <typename ImplClass>                                                \
  void SILCloner<ImplClass>::visitRefTo##Name##Inst(RefTo##Name##Inst *Inst) { \
    getBuilder().setCurrentDebugScope(getOpScope(Inst->getDebugScope()));      \
    recordClonedInstruction(                                                   \
        Inst, getBuilder().createRefTo##Name(getOpLocation(Inst->getLoc()),    \
                                             getOpValue(Inst->getOperand()),   \
                                             getOpType(Inst->getType())));     \
  }                                                                            \
  template <typename ImplClass>                                                \
  void SILCloner<ImplClass>::visit##Name##ToRefInst(Name##ToRefInst *Inst) {   \
    getBuilder().setCurrentDebugScope(getOpScope(Inst->getDebugScope()));      \
    recordClonedInstruction(                                                   \
        Inst, getBuilder().create##Name##ToRef(getOpLocation(Inst->getLoc()),  \
                                               getOpValue(Inst->getOperand()), \
                                               getOpType(Inst->getType())));   \
  }                                                                            \
  template <typename ImplClass>                                                \
  void SILCloner<ImplClass>::visitStrongCopy##Name##ValueInst(                 \
      StrongCopy##Name##ValueInst *Inst) {                                     \
    getBuilder().setCurrentDebugScope(getOpScope(Inst->getDebugScope()));      \
    recordClonedInstruction(Inst, getBuilder().createStrongCopy##Name##Value(  \
                                      getOpLocation(Inst->getLoc()),           \
                                      getOpValue(Inst->getOperand())));        \
  }
#define ALWAYS_LOADABLE_CHECKED_REF_STORAGE(Name, name, ...)                   \
  LOADABLE_REF_STORAGE_HELPER(Name, name)                                      \
  template <typename ImplClass>                                                \
  void SILCloner<ImplClass>::visitStrongRetain##Name##Inst(                    \
      StrongRetain##Name##Inst *Inst) {                                        \
    getBuilder().setCurrentDebugScope(getOpScope(Inst->getDebugScope()));      \
    recordClonedInstruction(Inst, getBuilder().createStrongRetain##Name(       \
                                      getOpLocation(Inst->getLoc()),           \
                                      getOpValue(Inst->getOperand()),          \
                                      Inst->getAtomicity()));                  \
  }                                                                            \
  template <typename ImplClass>                                                \
  void SILCloner<ImplClass>::visit##Name##RetainInst(Name##RetainInst *Inst) { \
    getBuilder().setCurrentDebugScope(getOpScope(Inst->getDebugScope()));      \
    recordClonedInstruction(Inst, getBuilder().create##Name##Retain(           \
                                      getOpLocation(Inst->getLoc()),           \
                                      getOpValue(Inst->getOperand()),          \
                                      Inst->getAtomicity()));                  \
  }                                                                            \
  template <typename ImplClass>                                                \
  void SILCloner<ImplClass>::visit##Name##ReleaseInst(                         \
      Name##ReleaseInst *Inst) {                                               \
    getBuilder().setCurrentDebugScope(getOpScope(Inst->getDebugScope()));      \
    recordClonedInstruction(Inst, getBuilder().create##Name##Release(          \
                                      getOpLocation(Inst->getLoc()),           \
                                      getOpValue(Inst->getOperand()),          \
                                      Inst->getAtomicity()));                  \
  }
#define SOMETIMES_LOADABLE_CHECKED_REF_STORAGE(Name, name, ...) \
  NEVER_LOADABLE_CHECKED_REF_STORAGE(Name, name, "...") \
  ALWAYS_LOADABLE_CHECKED_REF_STORAGE(Name, name, "...")
#define UNCHECKED_REF_STORAGE(Name, name, ...) \
  LOADABLE_REF_STORAGE_HELPER(Name, name)
#include "swift/AST/ReferenceStorage.def"
#undef LOADABLE_REF_STORAGE_HELPER

template<typename ImplClass>
void
SILCloner<ImplClass>::visitCopyAddrInst(CopyAddrInst *Inst) {
  getBuilder().setCurrentDebugScope(getOpScope(Inst->getDebugScope()));
  recordClonedInstruction(
      Inst, getBuilder().createCopyAddr(
                getOpLocation(Inst->getLoc()), getOpValue(Inst->getSrc()),
                getOpValue(Inst->getDest()), Inst->isTakeOfSrc(),
                Inst->isInitializationOfDest()));
}

template<typename ImplClass>
void
SILCloner<ImplClass>::visitBindMemoryInst(BindMemoryInst *Inst) {
  getBuilder().setCurrentDebugScope(getOpScope(Inst->getDebugScope()));
  recordClonedInstruction(
      Inst, getBuilder().createBindMemory(
                getOpLocation(Inst->getLoc()), getOpValue(Inst->getBase()),
                getOpValue(Inst->getIndex()), getOpType(Inst->getBoundType())));
}

template<typename ImplClass>
void
SILCloner<ImplClass>::visitConvertFunctionInst(ConvertFunctionInst *Inst) {
  getBuilder().setCurrentDebugScope(getOpScope(Inst->getDebugScope()));
  recordClonedInstruction(
      Inst, getBuilder().createConvertFunction(
                getOpLocation(Inst->getLoc()), getOpValue(Inst->getOperand()),
                getOpType(Inst->getType()), Inst->withoutActuallyEscaping()));
}

template <typename ImplClass>
void SILCloner<ImplClass>::visitConvertEscapeToNoEscapeInst(
    ConvertEscapeToNoEscapeInst *Inst) {
  getBuilder().setCurrentDebugScope(getOpScope(Inst->getDebugScope()));
  recordClonedInstruction(
      Inst, getBuilder().createConvertEscapeToNoEscape(
                getOpLocation(Inst->getLoc()), getOpValue(Inst->getOperand()),
                getOpType(Inst->getType()), Inst->isLifetimeGuaranteed()));
}

template<typename ImplClass>
void SILCloner<ImplClass>::visitThinFunctionToPointerInst(
                                           ThinFunctionToPointerInst *Inst) {
  getBuilder().setCurrentDebugScope(getOpScope(Inst->getDebugScope()));
  recordClonedInstruction(Inst, getBuilder().createThinFunctionToPointer(
                                    getOpLocation(Inst->getLoc()),
                                    getOpValue(Inst->getOperand()),
                                    getOpType(Inst->getType())));
}

template<typename ImplClass>
void SILCloner<ImplClass>::visitPointerToThinFunctionInst(
                                           PointerToThinFunctionInst *Inst) {
  getBuilder().setCurrentDebugScope(getOpScope(Inst->getDebugScope()));
  recordClonedInstruction(Inst, getBuilder().createPointerToThinFunction(
                                    getOpLocation(Inst->getLoc()),
                                    getOpValue(Inst->getOperand()),
                                    getOpType(Inst->getType())));
}

template<typename ImplClass>
void
SILCloner<ImplClass>::visitUpcastInst(UpcastInst *Inst) {
  getBuilder().setCurrentDebugScope(getOpScope(Inst->getDebugScope()));
  recordClonedInstruction(
      Inst, getBuilder().createUpcast(getOpLocation(Inst->getLoc()),
                                      getOpValue(Inst->getOperand()),
                                      getOpType(Inst->getType())));
}

template<typename ImplClass>
void
SILCloner<ImplClass>::visitAddressToPointerInst(AddressToPointerInst *Inst) {
  getBuilder().setCurrentDebugScope(getOpScope(Inst->getDebugScope()));
  recordClonedInstruction(
      Inst, getBuilder().createAddressToPointer(getOpLocation(Inst->getLoc()),
                                                getOpValue(Inst->getOperand()),
                                                getOpType(Inst->getType())));
}

template<typename ImplClass>
void
SILCloner<ImplClass>::visitPointerToAddressInst(PointerToAddressInst *Inst) {
  getBuilder().setCurrentDebugScope(getOpScope(Inst->getDebugScope()));
  recordClonedInstruction(Inst, getBuilder().createPointerToAddress(
                                    getOpLocation(Inst->getLoc()),
                                    getOpValue(Inst->getOperand()),
                                    getOpType(Inst->getType()),
                                    Inst->isStrict(), Inst->isInvariant()));
}

template<typename ImplClass>
void
SILCloner<ImplClass>::
visitUncheckedRefCastInst(UncheckedRefCastInst *Inst) {
  getBuilder().setCurrentDebugScope(getOpScope(Inst->getDebugScope()));
  recordClonedInstruction(
      Inst, getBuilder().createUncheckedRefCast(getOpLocation(Inst->getLoc()),
                                                getOpValue(Inst->getOperand()),
                                                getOpType(Inst->getType())));
}

template<typename ImplClass>
void
SILCloner<ImplClass>::
visitUncheckedRefCastAddrInst(UncheckedRefCastAddrInst *Inst) {
  SILLocation OpLoc = getOpLocation(Inst->getLoc());
  SILValue SrcValue = getOpValue(Inst->getSrc());
  SILValue DestValue = getOpValue(Inst->getDest());
  CanType SrcType = getOpASTType(Inst->getSourceFormalType());
  CanType TargetType = getOpASTType(Inst->getTargetFormalType());
  getBuilder().setCurrentDebugScope(getOpScope(Inst->getDebugScope()));
  recordClonedInstruction(
      Inst, getBuilder().createUncheckedRefCastAddr(OpLoc, SrcValue, SrcType,
                                                    DestValue, TargetType));
}

template<typename ImplClass>
void
SILCloner<ImplClass>::
visitUncheckedAddrCastInst(UncheckedAddrCastInst *Inst) {
  getBuilder().setCurrentDebugScope(getOpScope(Inst->getDebugScope()));
  recordClonedInstruction(
      Inst, getBuilder().createUncheckedAddrCast(getOpLocation(Inst->getLoc()),
                                                 getOpValue(Inst->getOperand()),
                                                 getOpType(Inst->getType())));
}

template<typename ImplClass>
void
SILCloner<ImplClass>::
visitUncheckedTrivialBitCastInst(UncheckedTrivialBitCastInst *Inst) {
  getBuilder().setCurrentDebugScope(getOpScope(Inst->getDebugScope()));
  recordClonedInstruction(Inst, getBuilder().createUncheckedTrivialBitCast(
                                    getOpLocation(Inst->getLoc()),
                                    getOpValue(Inst->getOperand()),
                                    getOpType(Inst->getType())));
}

template<typename ImplClass>
void
SILCloner<ImplClass>::
visitUncheckedBitwiseCastInst(UncheckedBitwiseCastInst *Inst) {
  getBuilder().setCurrentDebugScope(getOpScope(Inst->getDebugScope()));
  recordClonedInstruction(Inst, getBuilder().createUncheckedBitwiseCast(
                                    getOpLocation(Inst->getLoc()),
                                    getOpValue(Inst->getOperand()),
                                    getOpType(Inst->getType())));
}

template<typename ImplClass>
void
SILCloner<ImplClass>::
visitRefToBridgeObjectInst(RefToBridgeObjectInst *Inst) {
  getBuilder().setCurrentDebugScope(getOpScope(Inst->getDebugScope()));
  recordClonedInstruction(Inst, getBuilder().createRefToBridgeObject(
                                    getOpLocation(Inst->getLoc()),
                                    getOpValue(Inst->getConverted()),
                                    getOpValue(Inst->getBitsOperand())));
}

template<typename ImplClass>
void
SILCloner<ImplClass>::
visitBridgeObjectToRefInst(BridgeObjectToRefInst *Inst) {
  getBuilder().setCurrentDebugScope(getOpScope(Inst->getDebugScope()));
  recordClonedInstruction(Inst, getBuilder().createBridgeObjectToRef(
                                    getOpLocation(Inst->getLoc()),
                                    getOpValue(Inst->getConverted()),
                                    getOpType(Inst->getType())));
}

template<typename ImplClass>
void
SILCloner<ImplClass>::
visitBridgeObjectToWordInst(BridgeObjectToWordInst *Inst) {
  getBuilder().setCurrentDebugScope(getOpScope(Inst->getDebugScope()));
  recordClonedInstruction(Inst, getBuilder().createBridgeObjectToWord(
                                    getOpLocation(Inst->getLoc()),
                                    getOpValue(Inst->getConverted()),
                                    getOpType(Inst->getType())));
}

template<typename ImplClass>
void
SILCloner<ImplClass>::visitRefToRawPointerInst(RefToRawPointerInst *Inst) {
  getBuilder().setCurrentDebugScope(getOpScope(Inst->getDebugScope()));
  recordClonedInstruction(
      Inst, getBuilder().createRefToRawPointer(getOpLocation(Inst->getLoc()),
                                               getOpValue(Inst->getOperand()),
                                               getOpType(Inst->getType())));
}

template <typename ImplClass>
void SILCloner<ImplClass>::visitValueToBridgeObjectInst(
    ValueToBridgeObjectInst *Inst) {
  getBuilder().setCurrentDebugScope(getOpScope(Inst->getDebugScope()));
  recordClonedInstruction(
      Inst, getBuilder().createValueToBridgeObject(
                getOpLocation(Inst->getLoc()), getOpValue(Inst->getOperand())));
}

template<typename ImplClass>
void
SILCloner<ImplClass>::visitRawPointerToRefInst(RawPointerToRefInst *Inst) {
  getBuilder().setCurrentDebugScope(getOpScope(Inst->getDebugScope()));
  recordClonedInstruction(
      Inst, getBuilder().createRawPointerToRef(getOpLocation(Inst->getLoc()),
                                               getOpValue(Inst->getOperand()),
                                               getOpType(Inst->getType())));
}

template<typename ImplClass>
void
SILCloner<ImplClass>::
visitThinToThickFunctionInst(ThinToThickFunctionInst *Inst) {
  getBuilder().setCurrentDebugScope(getOpScope(Inst->getDebugScope()));
  recordClonedInstruction(Inst, getBuilder().createThinToThickFunction(
                                    getOpLocation(Inst->getLoc()),
                                    getOpValue(Inst->getOperand()),
                                    getOpType(Inst->getType())));
}

template<typename ImplClass>
void
SILCloner<ImplClass>::
visitThickToObjCMetatypeInst(ThickToObjCMetatypeInst *Inst) {
  getBuilder().setCurrentDebugScope(getOpScope(Inst->getDebugScope()));
  recordClonedInstruction(Inst, getBuilder().createThickToObjCMetatype(
                                    getOpLocation(Inst->getLoc()),
                                    getOpValue(Inst->getOperand()),
                                    getOpType(Inst->getType())));
}

template<typename ImplClass>
void
SILCloner<ImplClass>::
visitObjCToThickMetatypeInst(ObjCToThickMetatypeInst *Inst) {
  getBuilder().setCurrentDebugScope(getOpScope(Inst->getDebugScope()));
  recordClonedInstruction(Inst, getBuilder().createObjCToThickMetatype(
                                    getOpLocation(Inst->getLoc()),
                                    getOpValue(Inst->getOperand()),
                                    getOpType(Inst->getType())));
}

template<typename ImplClass>
void
SILCloner<ImplClass>::visitUnconditionalCheckedCastInst(
                                          UnconditionalCheckedCastInst *Inst) {
  SILLocation OpLoc = getOpLocation(Inst->getLoc());
  SILValue OpValue = getOpValue(Inst->getOperand());
  SILType OpLoweredType = getOpType(Inst->getTargetLoweredType());
  CanType OpFormalType = getOpASTType(Inst->getTargetFormalType());
  getBuilder().setCurrentDebugScope(getOpScope(Inst->getDebugScope()));
  recordClonedInstruction(Inst, getBuilder().createUnconditionalCheckedCast(
                                    OpLoc, OpValue,
                                    OpLoweredType, OpFormalType));
}

template<typename ImplClass>
void
SILCloner<ImplClass>::visitUnconditionalCheckedCastAddrInst(
                                      UnconditionalCheckedCastAddrInst *Inst) {
  SILLocation OpLoc = getOpLocation(Inst->getLoc());
  SILValue SrcValue = getOpValue(Inst->getSrc());
  SILValue DestValue = getOpValue(Inst->getDest());
  CanType SrcType = getOpASTType(Inst->getSourceFormalType());
  CanType TargetType = getOpASTType(Inst->getTargetFormalType());
  getBuilder().setCurrentDebugScope(getOpScope(Inst->getDebugScope()));
  recordClonedInstruction(Inst,
                          getBuilder().createUnconditionalCheckedCastAddr(
                              OpLoc, SrcValue, SrcType, DestValue, TargetType));
}

template <typename ImplClass>
void SILCloner<ImplClass>::visitUnconditionalCheckedCastValueInst(
    UnconditionalCheckedCastValueInst *Inst) {
  SILLocation OpLoc = getOpLocation(Inst->getLoc());
  SILValue OpValue = getOpValue(Inst->getOperand());
  CanType SrcFormalType = getOpASTType(Inst->getSourceFormalType());
  SILType OpLoweredType = getOpType(Inst->getTargetLoweredType());
  CanType OpFormalType = getOpASTType(Inst->getTargetFormalType());
  getBuilder().setCurrentDebugScope(getOpScope(Inst->getDebugScope()));
  recordClonedInstruction(
      Inst,
      getBuilder().createUnconditionalCheckedCastValue(OpLoc,
                                                       OpValue,
                                                       SrcFormalType,
                                                       OpLoweredType,
                                                       OpFormalType));
}

template <typename ImplClass>
void SILCloner<ImplClass>::visitRetainValueInst(RetainValueInst *Inst) {
  getBuilder().setCurrentDebugScope(getOpScope(Inst->getDebugScope()));
  recordClonedInstruction(
      Inst, getBuilder().createRetainValue(getOpLocation(Inst->getLoc()),
                                           getOpValue(Inst->getOperand()),
                                           Inst->getAtomicity()));
}

template <typename ImplClass>
void SILCloner<ImplClass>::visitRetainValueAddrInst(RetainValueAddrInst *Inst) {
  getBuilder().setCurrentDebugScope(getOpScope(Inst->getDebugScope()));
  recordClonedInstruction(
      Inst, getBuilder().createRetainValueAddr(getOpLocation(Inst->getLoc()),
                                               getOpValue(Inst->getOperand()),
                                               Inst->getAtomicity()));
}

template <typename ImplClass>
void SILCloner<ImplClass>::visitUnmanagedRetainValueInst(
    UnmanagedRetainValueInst *Inst) {
  getBuilder().setCurrentDebugScope(getOpScope(Inst->getDebugScope()));
  if (!getBuilder().hasOwnership()) {
    return recordClonedInstruction(
        Inst, getBuilder().createRetainValue(getOpLocation(Inst->getLoc()),
                                             getOpValue(Inst->getOperand()),
                                             Inst->getAtomicity()));
  }

  recordClonedInstruction(Inst, getBuilder().createUnmanagedRetainValue(
                                    getOpLocation(Inst->getLoc()),
                                    getOpValue(Inst->getOperand()),
                                    Inst->getAtomicity()));
}

template <typename ImplClass>
void SILCloner<ImplClass>::visitCopyValueInst(CopyValueInst *Inst) {
  getBuilder().setCurrentDebugScope(getOpScope(Inst->getDebugScope()));
  if (!getBuilder().hasOwnership()) {
    SILValue newValue = getBuilder().emitCopyValueOperation(
        getOpLocation(Inst->getLoc()), getOpValue(Inst->getOperand()));
    return recordFoldedValue(Inst, newValue);
  }

  recordClonedInstruction(
      Inst, getBuilder().createCopyValue(getOpLocation(Inst->getLoc()),
                                         getOpValue(Inst->getOperand())));
}

template <typename ImplClass>
void SILCloner<ImplClass>::visitReleaseValueInst(ReleaseValueInst *Inst) {
  getBuilder().setCurrentDebugScope(getOpScope(Inst->getDebugScope()));
  recordClonedInstruction(
      Inst, getBuilder().createReleaseValue(getOpLocation(Inst->getLoc()),
                                            getOpValue(Inst->getOperand()),
                                            Inst->getAtomicity()));
}

template <typename ImplClass>
void SILCloner<ImplClass>::visitReleaseValueAddrInst(
    ReleaseValueAddrInst *Inst) {
  getBuilder().setCurrentDebugScope(getOpScope(Inst->getDebugScope()));
  recordClonedInstruction(
      Inst, getBuilder().createReleaseValueAddr(getOpLocation(Inst->getLoc()),
                                                getOpValue(Inst->getOperand()),
                                                Inst->getAtomicity()));
}

template <typename ImplClass>
void SILCloner<ImplClass>::visitUnmanagedReleaseValueInst(
    UnmanagedReleaseValueInst *Inst) {
  getBuilder().setCurrentDebugScope(getOpScope(Inst->getDebugScope()));
  if (!getBuilder().hasOwnership()) {
    return recordClonedInstruction(
        Inst, getBuilder().createReleaseValue(getOpLocation(Inst->getLoc()),
                                              getOpValue(Inst->getOperand()),
                                              Inst->getAtomicity()));
  }
  recordClonedInstruction(Inst, getBuilder().createUnmanagedReleaseValue(
                                    getOpLocation(Inst->getLoc()),
                                    getOpValue(Inst->getOperand()),
                                    Inst->getAtomicity()));
}

template <typename ImplClass>
void SILCloner<ImplClass>::visitDestroyValueInst(DestroyValueInst *Inst) {
  getBuilder().setCurrentDebugScope(getOpScope(Inst->getDebugScope()));
  if (!getBuilder().hasOwnership()) {
    return recordClonedInstruction(
        Inst, getBuilder().createReleaseValue(
                  getOpLocation(Inst->getLoc()), getOpValue(Inst->getOperand()),
                  RefCountingInst::Atomicity::Atomic));
  }

  recordClonedInstruction(
      Inst, getBuilder().createDestroyValue(getOpLocation(Inst->getLoc()),
                                            getOpValue(Inst->getOperand())));
}

template <typename ImplClass>
void SILCloner<ImplClass>::visitAutoreleaseValueInst(
    AutoreleaseValueInst *Inst) {
  getBuilder().setCurrentDebugScope(getOpScope(Inst->getDebugScope()));
  recordClonedInstruction(
      Inst, getBuilder().createAutoreleaseValue(getOpLocation(Inst->getLoc()),
                                                getOpValue(Inst->getOperand()),
                                                Inst->getAtomicity()));
}

template <typename ImplClass>
void SILCloner<ImplClass>::visitUnmanagedAutoreleaseValueInst(
    UnmanagedAutoreleaseValueInst *Inst) {
  getBuilder().setCurrentDebugScope(getOpScope(Inst->getDebugScope()));
  if (!getBuilder().hasOwnership()) {
    return recordClonedInstruction(Inst, getBuilder().createAutoreleaseValue(
                                             getOpLocation(Inst->getLoc()),
                                             getOpValue(Inst->getOperand()),
                                             Inst->getAtomicity()));
  }

  recordClonedInstruction(Inst, getBuilder().createUnmanagedAutoreleaseValue(
                                    getOpLocation(Inst->getLoc()),
                                    getOpValue(Inst->getOperand()),
                                    Inst->getAtomicity()));
}

template<typename ImplClass>
void
SILCloner<ImplClass>::visitSetDeallocatingInst(SetDeallocatingInst *Inst) {
  getBuilder().setCurrentDebugScope(getOpScope(Inst->getDebugScope()));
  recordClonedInstruction(
      Inst, getBuilder().createSetDeallocating(getOpLocation(Inst->getLoc()),
                                               getOpValue(Inst->getOperand()),
                                               Inst->getAtomicity()));
}

template<typename ImplClass>
void
SILCloner<ImplClass>::visitObjectInst(ObjectInst *Inst) {
  auto Elements = getOpValueArray<8>(Inst->getAllElements());
  getBuilder().setCurrentDebugScope(getOpScope(Inst->getDebugScope()));
  recordClonedInstruction(
      Inst,
      getBuilder().createObject(getOpLocation(Inst->getLoc()), Inst->getType(),
                                Elements, Inst->getBaseElements().size()));
}

template<typename ImplClass>
void
SILCloner<ImplClass>::visitStructInst(StructInst *Inst) {
  auto Elements = getOpValueArray<8>(Inst->getElements());
  getBuilder().setCurrentDebugScope(getOpScope(Inst->getDebugScope()));
  recordClonedInstruction(
      Inst, getBuilder().createStruct(getOpLocation(Inst->getLoc()),
                                      getOpType(Inst->getType()), Elements));
}

template<typename ImplClass>
void
SILCloner<ImplClass>::visitTupleInst(TupleInst *Inst) {
  auto Elements = getOpValueArray<8>(Inst->getElements());
  getBuilder().setCurrentDebugScope(getOpScope(Inst->getDebugScope()));
  recordClonedInstruction(
      Inst, getBuilder().createTuple(getOpLocation(Inst->getLoc()),
                                     getOpType(Inst->getType()), Elements));
}

template<typename ImplClass>
void
SILCloner<ImplClass>::visitEnumInst(EnumInst *Inst) {
  getBuilder().setCurrentDebugScope(getOpScope(Inst->getDebugScope()));
  recordClonedInstruction(
      Inst,
      getBuilder().createEnum(
          getOpLocation(Inst->getLoc()),
          Inst->hasOperand() ? getOpValue(Inst->getOperand()) : SILValue(),
          Inst->getElement(), getOpType(Inst->getType())));
}
  
template<typename ImplClass>
void
SILCloner<ImplClass>::visitInitEnumDataAddrInst(InitEnumDataAddrInst *Inst) {
  getBuilder().setCurrentDebugScope(getOpScope(Inst->getDebugScope()));
  recordClonedInstruction(
      Inst, getBuilder().createInitEnumDataAddr(
                getOpLocation(Inst->getLoc()), getOpValue(Inst->getOperand()),
                Inst->getElement(), getOpType(Inst->getType())));
}
  
template<typename ImplClass>
void
SILCloner<ImplClass>::visitUncheckedEnumDataInst(UncheckedEnumDataInst *Inst) {
  getBuilder().setCurrentDebugScope(getOpScope(Inst->getDebugScope()));
  recordClonedInstruction(
      Inst, getBuilder().createUncheckedEnumData(
                getOpLocation(Inst->getLoc()), getOpValue(Inst->getOperand()),
                Inst->getElement(), getOpType(Inst->getType())));
}
  
template<typename ImplClass>
void
SILCloner<ImplClass>::visitUncheckedTakeEnumDataAddrInst(UncheckedTakeEnumDataAddrInst *Inst) {
  getBuilder().setCurrentDebugScope(getOpScope(Inst->getDebugScope()));
  recordClonedInstruction(
      Inst, getBuilder().createUncheckedTakeEnumDataAddr(
                getOpLocation(Inst->getLoc()), getOpValue(Inst->getOperand()),
                Inst->getElement(), getOpType(Inst->getType())));
}
  
template<typename ImplClass>
void
SILCloner<ImplClass>::visitInjectEnumAddrInst(InjectEnumAddrInst *Inst) {
  getBuilder().setCurrentDebugScope(getOpScope(Inst->getDebugScope()));
  recordClonedInstruction(
      Inst, getBuilder().createInjectEnumAddr(getOpLocation(Inst->getLoc()),
                                              getOpValue(Inst->getOperand()),
                                              Inst->getElement()));
}
  
template<typename ImplClass>
void
SILCloner<ImplClass>::visitMetatypeInst(MetatypeInst *Inst) {
  getBuilder().setCurrentDebugScope(getOpScope(Inst->getDebugScope()));
  recordClonedInstruction(
      Inst, getBuilder().createMetatype(getOpLocation(Inst->getLoc()),
                                        getOpType(Inst->getType())));
}

template<typename ImplClass>
void
SILCloner<ImplClass>::visitValueMetatypeInst(ValueMetatypeInst *Inst) {
  getBuilder().setCurrentDebugScope(getOpScope(Inst->getDebugScope()));
  recordClonedInstruction(
      Inst, getBuilder().createValueMetatype(getOpLocation(Inst->getLoc()),
                                             getOpType(Inst->getType()),
                                             getOpValue(Inst->getOperand())));
}

template<typename ImplClass>
void
SILCloner<ImplClass>::
visitExistentialMetatypeInst(ExistentialMetatypeInst *Inst) {
  getBuilder().setCurrentDebugScope(getOpScope(Inst->getDebugScope()));
  recordClonedInstruction(Inst, getBuilder().createExistentialMetatype(
                                    getOpLocation(Inst->getLoc()),
                                    getOpType(Inst->getType()),
                                    getOpValue(Inst->getOperand())));
}

template<typename ImplClass>
void
SILCloner<ImplClass>::visitTupleExtractInst(TupleExtractInst *Inst) {
  getBuilder().setCurrentDebugScope(getOpScope(Inst->getDebugScope()));
  recordClonedInstruction(
      Inst, getBuilder().createTupleExtract(
                getOpLocation(Inst->getLoc()), getOpValue(Inst->getOperand()),
                Inst->getFieldNo(), getOpType(Inst->getType())));
}

template<typename ImplClass>
void
SILCloner<ImplClass>::visitTupleElementAddrInst(TupleElementAddrInst *Inst) {
  getBuilder().setCurrentDebugScope(getOpScope(Inst->getDebugScope()));
  recordClonedInstruction(
      Inst, getBuilder().createTupleElementAddr(
                getOpLocation(Inst->getLoc()), getOpValue(Inst->getOperand()),
                Inst->getFieldNo(), getOpType(Inst->getType())));
}

template<typename ImplClass>
void
SILCloner<ImplClass>::visitStructExtractInst(StructExtractInst *Inst) {
  getBuilder().setCurrentDebugScope(getOpScope(Inst->getDebugScope()));
  recordClonedInstruction(
      Inst, getBuilder().createStructExtract(
                getOpLocation(Inst->getLoc()), getOpValue(Inst->getOperand()),
                Inst->getField(), getOpType(Inst->getType())));
}

template<typename ImplClass>
void
SILCloner<ImplClass>::visitStructElementAddrInst(StructElementAddrInst *Inst) {
  getBuilder().setCurrentDebugScope(getOpScope(Inst->getDebugScope()));
  recordClonedInstruction(
      Inst, getBuilder().createStructElementAddr(
                getOpLocation(Inst->getLoc()), getOpValue(Inst->getOperand()),
                Inst->getField(), getOpType(Inst->getType())));
}

template<typename ImplClass>
void
SILCloner<ImplClass>::visitRefElementAddrInst(RefElementAddrInst *Inst) {
  getBuilder().setCurrentDebugScope(getOpScope(Inst->getDebugScope()));
  recordClonedInstruction(
      Inst, getBuilder().createRefElementAddr(
                getOpLocation(Inst->getLoc()), getOpValue(Inst->getOperand()),
                Inst->getField(), getOpType(Inst->getType())));
}

template<typename ImplClass>
void
SILCloner<ImplClass>::visitRefTailAddrInst(RefTailAddrInst *Inst) {
  getBuilder().setCurrentDebugScope(getOpScope(Inst->getDebugScope()));
  recordClonedInstruction(
      Inst, getBuilder().createRefTailAddr(getOpLocation(Inst->getLoc()),
                                           getOpValue(Inst->getOperand()),
                                           getOpType(Inst->getType())));
}

template <typename ImplClass>
void SILCloner<ImplClass>::visitDestructureStructInst(
    DestructureStructInst *Inst) {
  getBuilder().setCurrentDebugScope(getOpScope(Inst->getDebugScope()));

  if (!getBuilder().hasOwnership()) {
    getBuilder().emitDestructureValueOperation(
        getOpLocation(Inst->getLoc()), getOpValue(Inst->getOperand()),
        [&](unsigned index, SILValue value) {
          recordFoldedValue(Inst->getResults()[index], value);
        });
    return;
  }

  recordClonedInstruction(
      Inst, getBuilder().createDestructureStruct(
                getOpLocation(Inst->getLoc()), getOpValue(Inst->getOperand())));
}

template <typename ImplClass>
void SILCloner<ImplClass>::visitDestructureTupleInst(
    DestructureTupleInst *Inst) {
  getBuilder().setCurrentDebugScope(getOpScope(Inst->getDebugScope()));
  if (!getBuilder().hasOwnership()) {
    getBuilder().emitDestructureValueOperation(
        getOpLocation(Inst->getLoc()), getOpValue(Inst->getOperand()),
        [&](unsigned index, SILValue value) {
          recordFoldedValue(Inst->getResults()[index], value);
        });
    return;
  }

  recordClonedInstruction(
      Inst, getBuilder().createDestructureTuple(
                getOpLocation(Inst->getLoc()), getOpValue(Inst->getOperand())));
}

template <typename ImplClass>
void SILCloner<ImplClass>::visitClassMethodInst(ClassMethodInst *Inst) {
  getBuilder().setCurrentDebugScope(getOpScope(Inst->getDebugScope()));
  recordClonedInstruction(
      Inst, getBuilder().createClassMethod(getOpLocation(Inst->getLoc()),
                                           getOpValue(Inst->getOperand()),
                                           Inst->getMember(), Inst->getType()));
}

template<typename ImplClass>
void
SILCloner<ImplClass>::visitSuperMethodInst(SuperMethodInst *Inst) {
  getBuilder().setCurrentDebugScope(getOpScope(Inst->getDebugScope()));
  recordClonedInstruction(
      Inst, getBuilder().createSuperMethod(getOpLocation(Inst->getLoc()),
                                           getOpValue(Inst->getOperand()),
                                           Inst->getMember(), Inst->getType()));
}

template<typename ImplClass>
void
SILCloner<ImplClass>::visitObjCMethodInst(ObjCMethodInst *Inst) {
  getBuilder().setCurrentDebugScope(getOpScope(Inst->getDebugScope()));
  recordClonedInstruction(
      Inst, getBuilder().createObjCMethod(
                getOpLocation(Inst->getLoc()), getOpValue(Inst->getOperand()),
                Inst->getMember(), getOpType(Inst->getType())));
}

template<typename ImplClass>
void
SILCloner<ImplClass>::visitObjCSuperMethodInst(ObjCSuperMethodInst *Inst) {
  getBuilder().setCurrentDebugScope(getOpScope(Inst->getDebugScope()));
  recordClonedInstruction(Inst, getBuilder().createObjCSuperMethod(
                                    getOpLocation(Inst->getLoc()),
                                    getOpValue(Inst->getOperand()),
                                    Inst->getMember(), Inst->getType()));
}

template<typename ImplClass>
void
SILCloner<ImplClass>::visitWitnessMethodInst(WitnessMethodInst *Inst) {
  auto lookupType = Inst->getLookupType();
  auto conformance = getOpConformance(lookupType, Inst->getConformance());
  auto newLookupType = getOpASTType(lookupType);

  if (conformance.isConcrete()) {
    CanType Ty = conformance.getConcrete()->getType()->getCanonicalType();

    if (Ty != newLookupType) {
      assert(
          (Ty->isExactSuperclassOf(newLookupType) ||
           getBuilder().getModule().Types.getLoweredRValueType(
               getBuilder().getTypeExpansionContext(), Ty) == newLookupType) &&
          "Should only create upcasts for sub class.");

      // We use the super class as the new look up type.
      newLookupType = Ty;
    }
  }

  getBuilder().setCurrentDebugScope(getOpScope(Inst->getDebugScope()));
  recordClonedInstruction(Inst,
                          getBuilder().createWitnessMethod(
                              getOpLocation(Inst->getLoc()), newLookupType,
                              conformance, Inst->getMember(), Inst->getType()));
}

template<typename ImplClass>
void
SILCloner<ImplClass>::visitOpenExistentialAddrInst(OpenExistentialAddrInst *Inst) {
  // Create a new archetype for this opened existential type.
  remapOpenedType(Inst->getType().castTo<OpenedArchetypeType>());

  getBuilder().setCurrentDebugScope(getOpScope(Inst->getDebugScope()));
  recordClonedInstruction(
      Inst, getBuilder().createOpenExistentialAddr(
                getOpLocation(Inst->getLoc()), getOpValue(Inst->getOperand()),
                getOpType(Inst->getType()), Inst->getAccessKind()));
}

template <typename ImplClass>
void SILCloner<ImplClass>::visitOpenExistentialValueInst(
    OpenExistentialValueInst *Inst) {
  // Create a new archetype for this opened existential type.
  remapOpenedType(Inst->getType().castTo<OpenedArchetypeType>());

  getBuilder().setCurrentDebugScope(getOpScope(Inst->getDebugScope()));
  recordClonedInstruction(Inst, getBuilder().createOpenExistentialValue(
                                    getOpLocation(Inst->getLoc()),
                                    getOpValue(Inst->getOperand()),
                                    getOpType(Inst->getType())));
}

template<typename ImplClass>
void
SILCloner<ImplClass>::
visitOpenExistentialMetatypeInst(OpenExistentialMetatypeInst *Inst) {
  // Create a new archetype for this opened existential type.
  auto openedType = Inst->getType().getASTType();
  auto exType = Inst->getOperand()->getType().getASTType();
  while (auto exMetatype = dyn_cast<ExistentialMetatypeType>(exType)) {
    exType = exMetatype.getInstanceType();
    openedType = cast<MetatypeType>(openedType).getInstanceType();
  }
  remapOpenedType(cast<OpenedArchetypeType>(openedType));

  if (!Inst->getOperand()->getType().canUseExistentialRepresentation(
          ExistentialRepresentation::Class)) {
    getBuilder().setCurrentDebugScope(getOpScope(Inst->getDebugScope()));
    recordClonedInstruction(Inst, getBuilder().createOpenExistentialMetatype(
                                      getOpLocation(Inst->getLoc()),
                                      getOpValue(Inst->getOperand()),
                                      getOpType(Inst->getType())));
    return;
  }

  getBuilder().setCurrentDebugScope(getOpScope(Inst->getDebugScope()));
  recordClonedInstruction(Inst, getBuilder().createOpenExistentialMetatype(
                                    getOpLocation(Inst->getLoc()),
                                    getOpValue(Inst->getOperand()),
                                    getOpType(Inst->getType())));
}

template<typename ImplClass>
void
SILCloner<ImplClass>::
visitOpenExistentialRefInst(OpenExistentialRefInst *Inst) {
  // Create a new archetype for this opened existential type.
  remapOpenedType(Inst->getType().castTo<OpenedArchetypeType>());

  getBuilder().setCurrentDebugScope(getOpScope(Inst->getDebugScope()));
  recordClonedInstruction(Inst, getBuilder().createOpenExistentialRef(
                                    getOpLocation(Inst->getLoc()),
                                    getOpValue(Inst->getOperand()),
                                    getOpType(Inst->getType())));
}

template<typename ImplClass>
void
SILCloner<ImplClass>::
visitOpenExistentialBoxInst(OpenExistentialBoxInst *Inst) {
  // Create a new archetype for this opened existential type.
  remapOpenedType(Inst->getType().castTo<OpenedArchetypeType>());

  getBuilder().setCurrentDebugScope(getOpScope(Inst->getDebugScope()));
  recordClonedInstruction(Inst, getBuilder().createOpenExistentialBox(
                                    getOpLocation(Inst->getLoc()),
                                    getOpValue(Inst->getOperand()),
                                    getOpType(Inst->getType())));
}

template<typename ImplClass>
void
SILCloner<ImplClass>::
visitOpenExistentialBoxValueInst(OpenExistentialBoxValueInst *Inst) {
  // Create a new archetype for this opened existential type.
  remapOpenedType(Inst->getType().castTo<OpenedArchetypeType>());

  getBuilder().setCurrentDebugScope(getOpScope(Inst->getDebugScope()));
  recordClonedInstruction(Inst, getBuilder().createOpenExistentialBoxValue(
                                    getOpLocation(Inst->getLoc()),
                                    getOpValue(Inst->getOperand()),
                                    getOpType(Inst->getType())));
}

template<typename ImplClass>
void
SILCloner<ImplClass>::visitInitExistentialAddrInst(InitExistentialAddrInst *Inst) {
  CanType origFormalType = Inst->getFormalConcreteType();

  auto conformances = getOpConformances(origFormalType,
                                        Inst->getConformances());

  getBuilder().setCurrentDebugScope(getOpScope(Inst->getDebugScope()));
  recordClonedInstruction(
      Inst, getBuilder().createInitExistentialAddr(
                getOpLocation(Inst->getLoc()), getOpValue(Inst->getOperand()),
                getOpASTType(origFormalType),
                getOpType(Inst->getLoweredConcreteType()), conformances));
}

template <typename ImplClass>
void SILCloner<ImplClass>::visitInitExistentialValueInst(
    InitExistentialValueInst *Inst) {
  CanType origFormalType = Inst->getFormalConcreteType();

  auto conformances = getOpConformances(origFormalType,
                                        Inst->getConformances());

  getBuilder().setCurrentDebugScope(getOpScope(Inst->getDebugScope()));
  recordClonedInstruction(
      Inst, getBuilder().createInitExistentialValue(
                getOpLocation(Inst->getLoc()), getOpType(Inst->getType()),
                getOpASTType(origFormalType), getOpValue(Inst->getOperand()),
                conformances));
}

template<typename ImplClass>
void
SILCloner<ImplClass>::
visitInitExistentialMetatypeInst(InitExistentialMetatypeInst *Inst) {
  auto origFormalType = Inst->getFormalErasedObjectType();
  auto conformances = getOpConformances(origFormalType,
                                        Inst->getConformances());

  getBuilder().setCurrentDebugScope(getOpScope(Inst->getDebugScope()));
  recordClonedInstruction(Inst, getBuilder().createInitExistentialMetatype(
                                    getOpLocation(Inst->getLoc()),
                                    getOpValue(Inst->getOperand()),
                                    getOpType(Inst->getType()), conformances));
}

template<typename ImplClass>
void
SILCloner<ImplClass>::
visitInitExistentialRefInst(InitExistentialRefInst *Inst) {
  CanType origFormalType = Inst->getFormalConcreteType();
  auto conformances = getOpConformances(origFormalType,
                                        Inst->getConformances());

  getBuilder().setCurrentDebugScope(getOpScope(Inst->getDebugScope()));
  recordClonedInstruction(
      Inst, getBuilder().createInitExistentialRef(
                getOpLocation(Inst->getLoc()), getOpType(Inst->getType()),
                getOpASTType(origFormalType), getOpValue(Inst->getOperand()),
                conformances));
}

template<typename ImplClass>
void
SILCloner<ImplClass>::visitDeinitExistentialAddrInst(DeinitExistentialAddrInst *Inst) {
  getBuilder().setCurrentDebugScope(getOpScope(Inst->getDebugScope()));
  recordClonedInstruction(
      Inst, getBuilder().createDeinitExistentialAddr(
                getOpLocation(Inst->getLoc()), getOpValue(Inst->getOperand())));
}

template <typename ImplClass>
void SILCloner<ImplClass>::visitDeinitExistentialValueInst(
    DeinitExistentialValueInst *Inst) {
  getBuilder().setCurrentDebugScope(getOpScope(Inst->getDebugScope()));
  recordClonedInstruction(
      Inst, getBuilder().createDeinitExistentialValue(
                getOpLocation(Inst->getLoc()), getOpValue(Inst->getOperand())));
}

template<typename ImplClass>
void
SILCloner<ImplClass>::visitCopyBlockInst(CopyBlockInst *Inst) {
  getBuilder().setCurrentDebugScope(getOpScope(Inst->getDebugScope()));
  recordClonedInstruction(
      Inst, Builder.createCopyBlock(getOpLocation(Inst->getLoc()),
                                    getOpValue(Inst->getOperand())));
}

template <typename ImplClass>
void SILCloner<ImplClass>::visitCopyBlockWithoutEscapingInst(
    CopyBlockWithoutEscapingInst *Inst) {
  getBuilder().setCurrentDebugScope(getOpScope(Inst->getDebugScope()));
  recordClonedInstruction(Inst, Builder.createCopyBlockWithoutEscaping(
                                    getOpLocation(Inst->getLoc()),
                                    getOpValue(Inst->getBlock()),
                                    getOpValue(Inst->getClosure())));
}

template<typename ImplClass>
void
SILCloner<ImplClass>::visitStrongRetainInst(StrongRetainInst *Inst) {
  getBuilder().setCurrentDebugScope(getOpScope(Inst->getDebugScope()));
  recordClonedInstruction(
      Inst, getBuilder().createStrongRetain(getOpLocation(Inst->getLoc()),
                                            getOpValue(Inst->getOperand()),
                                            Inst->getAtomicity()));
}

template<typename ImplClass>
void
SILCloner<ImplClass>::visitClassifyBridgeObjectInst(
                                            ClassifyBridgeObjectInst *Inst) {
  getBuilder().setCurrentDebugScope(getOpScope(Inst->getDebugScope()));
  recordClonedInstruction(
      Inst, getBuilder().createClassifyBridgeObject(
                getOpLocation(Inst->getLoc()), getOpValue(Inst->getOperand())));
}

template<typename ImplClass>
void
SILCloner<ImplClass>::visitFixLifetimeInst(FixLifetimeInst *Inst) {
  getBuilder().setCurrentDebugScope(getOpScope(Inst->getDebugScope()));
  recordClonedInstruction(
      Inst, getBuilder().createFixLifetime(getOpLocation(Inst->getLoc()),
                                           getOpValue(Inst->getOperand())));
}

template <typename ImplClass>
void SILCloner<ImplClass>::visitEndLifetimeInst(EndLifetimeInst *Inst) {
  getBuilder().setCurrentDebugScope(getOpScope(Inst->getDebugScope()));

  // These are only needed in OSSA.
  if (!getBuilder().hasOwnership())
    return;

  recordClonedInstruction(
      Inst, getBuilder().createEndLifetime(getOpLocation(Inst->getLoc()),
                                           getOpValue(Inst->getOperand())));
}

template <typename ImplClass>
void SILCloner<ImplClass>::visitUncheckedOwnershipConversionInst(
    UncheckedOwnershipConversionInst *Inst) {
  getBuilder().setCurrentDebugScope(getOpScope(Inst->getDebugScope()));

  if (!getBuilder().hasOwnership()) {
    return recordFoldedValue(Inst, getOpValue(Inst->getOperand()));
  }

  ValueOwnershipKind Kind = SILValue(Inst).getOwnershipKind();
  if (getOpValue(Inst->getOperand()).getOwnershipKind() ==
      ValueOwnershipKind::None) {
    Kind = ValueOwnershipKind::None;
  }
  recordClonedInstruction(Inst, getBuilder().createUncheckedOwnershipConversion(
                                    getOpLocation(Inst->getLoc()),
                                    getOpValue(Inst->getOperand()), Kind));
}

template <typename ImplClass>
void SILCloner<ImplClass>::visitMarkDependenceInst(MarkDependenceInst *Inst) {
  getBuilder().setCurrentDebugScope(getOpScope(Inst->getDebugScope()));
  recordClonedInstruction(
      Inst, getBuilder().createMarkDependence(getOpLocation(Inst->getLoc()),
                                              getOpValue(Inst->getValue()),
                                              getOpValue(Inst->getBase())));
}

template<typename ImplClass>
void
SILCloner<ImplClass>::visitStrongReleaseInst(StrongReleaseInst *Inst) {
  getBuilder().setCurrentDebugScope(getOpScope(Inst->getDebugScope()));
  recordClonedInstruction(
      Inst, getBuilder().createStrongRelease(getOpLocation(Inst->getLoc()),
                                             getOpValue(Inst->getOperand()),
                                             Inst->getAtomicity()));
}

template<typename ImplClass>
void SILCloner<ImplClass>::visitIsUniqueInst(IsUniqueInst *Inst) {
  getBuilder().setCurrentDebugScope(getOpScope(Inst->getDebugScope()));
  recordClonedInstruction(
      Inst, getBuilder().createIsUnique(getOpLocation(Inst->getLoc()),
                                        getOpValue(Inst->getOperand())));
}
template <typename ImplClass>
void SILCloner<ImplClass>::visitIsEscapingClosureInst(
    IsEscapingClosureInst *Inst) {
  getBuilder().setCurrentDebugScope(getOpScope(Inst->getDebugScope()));
  recordClonedInstruction(
      Inst, getBuilder().createIsEscapingClosure(getOpLocation(Inst->getLoc()),
                                                 getOpValue(Inst->getOperand()),
                                                 Inst->getVerificationType()));
}

template<typename ImplClass>
void
SILCloner<ImplClass>::visitDeallocStackInst(DeallocStackInst *Inst) {
  getBuilder().setCurrentDebugScope(getOpScope(Inst->getDebugScope()));
  recordClonedInstruction(
      Inst, getBuilder().createDeallocStack(getOpLocation(Inst->getLoc()),
                                            getOpValue(Inst->getOperand())));
}

template<typename ImplClass>
void
SILCloner<ImplClass>::visitDeallocRefInst(DeallocRefInst *Inst) {
  getBuilder().setCurrentDebugScope(getOpScope(Inst->getDebugScope()));
  recordClonedInstruction(
      Inst, getBuilder().createDeallocRef(getOpLocation(Inst->getLoc()),
                                          getOpValue(Inst->getOperand()),
                                          Inst->canAllocOnStack()));
}

template<typename ImplClass>
void
SILCloner<ImplClass>::visitDeallocPartialRefInst(DeallocPartialRefInst *Inst) {
  getBuilder().setCurrentDebugScope(getOpScope(Inst->getDebugScope()));
  recordClonedInstruction(Inst, getBuilder().createDeallocPartialRef(
                                    getOpLocation(Inst->getLoc()),
                                    getOpValue(Inst->getInstance()),
                                    getOpValue(Inst->getMetatype())));
}

template<typename ImplClass>
void SILCloner<ImplClass>::visitDeallocValueBufferInst(
                                              DeallocValueBufferInst *Inst) {
  getBuilder().setCurrentDebugScope(getOpScope(Inst->getDebugScope()));
  recordClonedInstruction(Inst, getBuilder().createDeallocValueBuffer(
                                    getOpLocation(Inst->getLoc()),
                                    getOpType(Inst->getValueType()),
                                    getOpValue(Inst->getOperand())));
}

template<typename ImplClass>
void
SILCloner<ImplClass>::visitDeallocBoxInst(DeallocBoxInst *Inst) {
  getBuilder().setCurrentDebugScope(getOpScope(Inst->getDebugScope()));
  recordClonedInstruction(
      Inst, getBuilder().createDeallocBox(getOpLocation(Inst->getLoc()),
                                          getOpValue(Inst->getOperand())));
}

template<typename ImplClass>
void
SILCloner<ImplClass>::visitDeallocExistentialBoxInst(
                                              DeallocExistentialBoxInst *Inst) {
  getBuilder().setCurrentDebugScope(getOpScope(Inst->getDebugScope()));
  recordClonedInstruction(Inst, getBuilder().createDeallocExistentialBox(
                                    getOpLocation(Inst->getLoc()),
                                    getOpASTType(Inst->getConcreteType()),
                                    getOpValue(Inst->getOperand())));
}

template<typename ImplClass>
void
SILCloner<ImplClass>::visitDestroyAddrInst(DestroyAddrInst *Inst) {
  getBuilder().setCurrentDebugScope(getOpScope(Inst->getDebugScope()));
  recordClonedInstruction(
      Inst, getBuilder().createDestroyAddr(getOpLocation(Inst->getLoc()),
                                           getOpValue(Inst->getOperand())));
}

template<typename ImplClass>
void SILCloner<ImplClass>::visitProjectValueBufferInst(
                                              ProjectValueBufferInst *Inst) {
  getBuilder().setCurrentDebugScope(getOpScope(Inst->getDebugScope()));
  recordClonedInstruction(Inst, getBuilder().createProjectValueBuffer(
                                    getOpLocation(Inst->getLoc()),
                                    getOpType(Inst->getValueType()),
                                    getOpValue(Inst->getOperand())));
}

template<typename ImplClass>
void SILCloner<ImplClass>::visitProjectBoxInst(ProjectBoxInst *Inst) {
  getBuilder().setCurrentDebugScope(getOpScope(Inst->getDebugScope()));
  recordClonedInstruction(
      Inst, getBuilder().createProjectBox(getOpLocation(Inst->getLoc()),
                                          getOpValue(Inst->getOperand()),
                                          Inst->getFieldIndex()));
}

template<typename ImplClass>
void SILCloner<ImplClass>::visitProjectExistentialBoxInst(
                                            ProjectExistentialBoxInst *Inst) {
  getBuilder().setCurrentDebugScope(getOpScope(Inst->getDebugScope()));
  recordClonedInstruction(Inst, getBuilder().createProjectExistentialBox(
                                    getOpLocation(Inst->getLoc()),
                                    getOpType(Inst->getType()),
                                    getOpValue(Inst->getOperand())));
}

template<typename ImplClass>
void
SILCloner<ImplClass>::visitCondFailInst(CondFailInst *Inst) {
  getBuilder().setCurrentDebugScope(getOpScope(Inst->getDebugScope()));
  recordClonedInstruction(
      Inst, getBuilder().createCondFail(getOpLocation(Inst->getLoc()),
                                        getOpValue(Inst->getOperand()),
                                        Inst->getMessage()));
}

template<typename ImplClass>
void
SILCloner<ImplClass>::visitIndexAddrInst(IndexAddrInst *Inst) {
  getBuilder().setCurrentDebugScope(getOpScope(Inst->getDebugScope()));
  recordClonedInstruction(
      Inst, getBuilder().createIndexAddr(getOpLocation(Inst->getLoc()),
                                         getOpValue(Inst->getBase()),
                                         getOpValue(Inst->getIndex())));
}

template<typename ImplClass>
void
SILCloner<ImplClass>::visitTailAddrInst(TailAddrInst *Inst) {
  getBuilder().setCurrentDebugScope(getOpScope(Inst->getDebugScope()));
  recordClonedInstruction(
      Inst, getBuilder().createTailAddr(
                getOpLocation(Inst->getLoc()), getOpValue(Inst->getBase()),
                getOpValue(Inst->getIndex()), getOpType(Inst->getType())));
}

template<typename ImplClass>
void
SILCloner<ImplClass>::visitIndexRawPointerInst(IndexRawPointerInst *Inst) {
  getBuilder().setCurrentDebugScope(getOpScope(Inst->getDebugScope()));
  recordClonedInstruction(
      Inst, getBuilder().createIndexRawPointer(getOpLocation(Inst->getLoc()),
                                               getOpValue(Inst->getBase()),
                                               getOpValue(Inst->getIndex())));
}

template<typename ImplClass>
void
SILCloner<ImplClass>::visitUnreachableInst(UnreachableInst *Inst) {
  getBuilder().setCurrentDebugScope(getOpScope(Inst->getDebugScope()));
  recordClonedInstruction(
      Inst, getBuilder().createUnreachable(getOpLocation(Inst->getLoc())));
}

template<typename ImplClass>
void
SILCloner<ImplClass>::visitReturnInst(ReturnInst *Inst) {
  getBuilder().setCurrentDebugScope(getOpScope(Inst->getDebugScope()));
  recordClonedInstruction(
      Inst, getBuilder().createReturn(getOpLocation(Inst->getLoc()),
                                      getOpValue(Inst->getOperand())));
}

template<typename ImplClass>
void
SILCloner<ImplClass>::visitThrowInst(ThrowInst *Inst) {
  getBuilder().setCurrentDebugScope(getOpScope(Inst->getDebugScope()));
  recordClonedInstruction(
      Inst, getBuilder().createThrow(getOpLocation(Inst->getLoc()),
                                     getOpValue(Inst->getOperand())));
}

template<typename ImplClass>
void
SILCloner<ImplClass>::visitUnwindInst(UnwindInst *Inst) {
  getBuilder().setCurrentDebugScope(getOpScope(Inst->getDebugScope()));
  recordClonedInstruction(
      Inst, getBuilder().createUnwind(getOpLocation(Inst->getLoc())));
}

template<typename ImplClass>
void
SILCloner<ImplClass>::visitYieldInst(YieldInst *Inst) {
  auto Values = getOpValueArray<8>(Inst->getYieldedValues());
  auto ResumeBB = getOpBasicBlock(Inst->getResumeBB());
  auto UnwindBB = getOpBasicBlock(Inst->getUnwindBB());

  getBuilder().setCurrentDebugScope(getOpScope(Inst->getDebugScope()));
  recordClonedInstruction(
      Inst, getBuilder().createYield(getOpLocation(Inst->getLoc()), Values,
                                     ResumeBB, UnwindBB));
}

template<typename ImplClass>
void
SILCloner<ImplClass>::visitBranchInst(BranchInst *Inst) {
  auto Args = getOpValueArray<8>(Inst->getArgs());
  getBuilder().setCurrentDebugScope(getOpScope(Inst->getDebugScope()));
  recordClonedInstruction(Inst, getBuilder().createBranch(
                                    getOpLocation(Inst->getLoc()),
                                    getOpBasicBlock(Inst->getDestBB()), Args));
}

template<typename ImplClass>
void
SILCloner<ImplClass>::visitCondBranchInst(CondBranchInst *Inst) {
  auto TrueArgs = getOpValueArray<8>(Inst->getTrueArgs());
  auto FalseArgs = getOpValueArray<8>(Inst->getFalseArgs());
  getBuilder().setCurrentDebugScope(getOpScope(Inst->getDebugScope()));
  recordClonedInstruction(
      Inst, getBuilder().createCondBranch(
                getOpLocation(Inst->getLoc()), getOpValue(Inst->getCondition()),
                getOpBasicBlock(Inst->getTrueBB()), TrueArgs,
                getOpBasicBlock(Inst->getFalseBB()), FalseArgs,
                Inst->getTrueBBCount(), Inst->getFalseBBCount()));
}

template<typename ImplClass>
void
SILCloner<ImplClass>::visitCheckedCastBranchInst(CheckedCastBranchInst *Inst) {
  SILBasicBlock *OpSuccBB = getOpBasicBlock(Inst->getSuccessBB());
  SILBasicBlock *OpFailBB = getOpBasicBlock(Inst->getFailureBB());
  auto TrueCount = Inst->getTrueBBCount();
  auto FalseCount = Inst->getFalseBBCount();
  getBuilder().setCurrentDebugScope(getOpScope(Inst->getDebugScope()));
  recordClonedInstruction(
      Inst, getBuilder().createCheckedCastBranch(
                getOpLocation(Inst->getLoc()), Inst->isExact(),
                getOpValue(Inst->getOperand()),
                getOpType(Inst->getTargetLoweredType()),
                getOpASTType(Inst->getTargetFormalType()),
                OpSuccBB, OpFailBB, TrueCount, FalseCount));
}

template <typename ImplClass>
void SILCloner<ImplClass>::visitCheckedCastValueBranchInst(
    CheckedCastValueBranchInst *Inst) {
  SILBasicBlock *OpSuccBB = getOpBasicBlock(Inst->getSuccessBB());
  SILBasicBlock *OpFailBB = getOpBasicBlock(Inst->getFailureBB());
  getBuilder().setCurrentDebugScope(getOpScope(Inst->getDebugScope()));
  recordClonedInstruction(
      Inst, getBuilder().createCheckedCastValueBranch(
                getOpLocation(Inst->getLoc()),
                getOpValue(Inst->getOperand()),
                getOpASTType(Inst->getSourceFormalType()),
                getOpType(Inst->getTargetLoweredType()),
                getOpASTType(Inst->getTargetFormalType()),
                OpSuccBB, OpFailBB));
}

template<typename ImplClass>
void SILCloner<ImplClass>::visitCheckedCastAddrBranchInst(
                                             CheckedCastAddrBranchInst *Inst) {
  SILBasicBlock *OpSuccBB = getOpBasicBlock(Inst->getSuccessBB());
  SILBasicBlock *OpFailBB = getOpBasicBlock(Inst->getFailureBB());
  SILValue SrcValue = getOpValue(Inst->getSrc());
  SILValue DestValue = getOpValue(Inst->getDest());
  CanType SrcType = getOpASTType(Inst->getSourceFormalType());
  CanType TargetType = getOpASTType(Inst->getTargetFormalType());
  getBuilder().setCurrentDebugScope(getOpScope(Inst->getDebugScope()));
  auto TrueCount = Inst->getTrueBBCount();
  auto FalseCount = Inst->getFalseBBCount();
  recordClonedInstruction(Inst, getBuilder().createCheckedCastAddrBranch(
                                    getOpLocation(Inst->getLoc()),
                                    Inst->getConsumptionKind(), SrcValue,
                                    SrcType, DestValue, TargetType, OpSuccBB,
                                    OpFailBB, TrueCount, FalseCount));
}
  
template<typename ImplClass>
void
SILCloner<ImplClass>::visitSwitchValueInst(SwitchValueInst *Inst) {
  SILBasicBlock *DefaultBB = nullptr;
  if (Inst->hasDefault())
    DefaultBB = getOpBasicBlock(Inst->getDefaultBB());
  SmallVector<std::pair<SILValue, SILBasicBlock*>, 8> CaseBBs;
  for (int i = 0, e = Inst->getNumCases(); i != e; ++i)
    CaseBBs.push_back(std::make_pair(getOpValue(Inst->getCase(i).first),
                                     getOpBasicBlock(Inst->getCase(i).second)));
  getBuilder().setCurrentDebugScope(getOpScope(Inst->getDebugScope()));
  recordClonedInstruction(
      Inst, getBuilder().createSwitchValue(getOpLocation(Inst->getLoc()),
                                           getOpValue(Inst->getOperand()),
                                           DefaultBB, CaseBBs));
}

template<typename ImplClass>
void
SILCloner<ImplClass>::visitSwitchEnumInst(SwitchEnumInst *Inst) {
  SILBasicBlock *DefaultBB = nullptr;
  if (Inst->hasDefault())
    DefaultBB = getOpBasicBlock(Inst->getDefaultBB());
  SmallVector<std::pair<EnumElementDecl*, SILBasicBlock*>, 8> CaseBBs;
  for (unsigned i = 0, e = Inst->getNumCases(); i != e; ++i)
    CaseBBs.push_back(std::make_pair(Inst->getCase(i).first,
                                     getOpBasicBlock(Inst->getCase(i).second)));
  getBuilder().setCurrentDebugScope(getOpScope(Inst->getDebugScope()));
  recordClonedInstruction(
      Inst, getBuilder().createSwitchEnum(getOpLocation(Inst->getLoc()),
                                          getOpValue(Inst->getOperand()),
                                          DefaultBB, CaseBBs));
}

template<typename ImplClass>
void
SILCloner<ImplClass>::
visitSwitchEnumAddrInst(SwitchEnumAddrInst *Inst) {
  SILBasicBlock *DefaultBB = nullptr;
  if (Inst->hasDefault())
    DefaultBB = getOpBasicBlock(Inst->getDefaultBB());
  SmallVector<std::pair<EnumElementDecl*, SILBasicBlock*>, 8> CaseBBs;
  for (unsigned i = 0, e = Inst->getNumCases(); i != e; ++i)
    CaseBBs.push_back(std::make_pair(Inst->getCase(i).first,
                                     getOpBasicBlock(Inst->getCase(i).second)));
  getBuilder().setCurrentDebugScope(getOpScope(Inst->getDebugScope()));
  recordClonedInstruction(
      Inst, getBuilder().createSwitchEnumAddr(getOpLocation(Inst->getLoc()),
                                              getOpValue(Inst->getOperand()),
                                              DefaultBB, CaseBBs));
}
  

  
template<typename ImplClass>
void
SILCloner<ImplClass>::visitSelectEnumInst(SelectEnumInst *Inst) {
  SILValue DefaultResult;
  if (Inst->hasDefault())
    DefaultResult = getOpValue(Inst->getDefaultResult());
  SmallVector<std::pair<EnumElementDecl*, SILValue>, 8> CaseResults;
  for (unsigned i = 0, e = Inst->getNumCases(); i != e; ++i)
    CaseResults.push_back(std::make_pair(Inst->getCase(i).first,
                                         getOpValue(Inst->getCase(i).second)));
  
  getBuilder().setCurrentDebugScope(getOpScope(Inst->getDebugScope()));
  recordClonedInstruction(
      Inst, getBuilder().createSelectEnum(getOpLocation(Inst->getLoc()),
                                          getOpValue(Inst->getEnumOperand()),
                                          getOpType(Inst->getType()),
                                          DefaultResult, CaseResults));
}

template<typename ImplClass>
void
SILCloner<ImplClass>::visitSelectEnumAddrInst(SelectEnumAddrInst *Inst) {
  SILValue DefaultResult;
  if (Inst->hasDefault())
    DefaultResult = getOpValue(Inst->getDefaultResult());
  SmallVector<std::pair<EnumElementDecl*, SILValue>, 8> CaseResults;
  for (unsigned i = 0, e = Inst->getNumCases(); i != e; ++i)
    CaseResults.push_back(std::make_pair(Inst->getCase(i).first,
                                         getOpValue(Inst->getCase(i).second)));
  
  getBuilder().setCurrentDebugScope(getOpScope(Inst->getDebugScope()));
  recordClonedInstruction(Inst, getBuilder().createSelectEnumAddr(
                                    getOpLocation(Inst->getLoc()),
                                    getOpValue(Inst->getEnumOperand()),
                                    getOpType(Inst->getType()), DefaultResult,
                                    CaseResults));
}

template<typename ImplClass>
void
SILCloner<ImplClass>::visitSelectValueInst(SelectValueInst *Inst) {
  SILValue DefaultResult;
  if (Inst->hasDefault())
    DefaultResult = getOpValue(Inst->getDefaultResult());
  SmallVector<std::pair<SILValue, SILValue>, 8> CaseResults;
  for (unsigned i = 0, e = Inst->getNumCases(); i != e; ++i)
    CaseResults.push_back(std::make_pair(getOpValue(Inst->getCase(i).first),
                                         getOpValue(Inst->getCase(i).second)));

  getBuilder().setCurrentDebugScope(getOpScope(Inst->getDebugScope()));
  recordClonedInstruction(
      Inst, getBuilder().createSelectValue(
                getOpLocation(Inst->getLoc()), getOpValue(Inst->getOperand()),
                getOpType(Inst->getType()), DefaultResult, CaseResults));
}

template <typename ImplClass>
void SILCloner<ImplClass>::visitDynamicMethodBranchInst(
    DynamicMethodBranchInst *Inst) {
  SILBasicBlock *OpHasMethodBB = getOpBasicBlock(Inst->getHasMethodBB());
  SILBasicBlock *OpHasNoMethodBB = getOpBasicBlock(Inst->getNoMethodBB());
  getBuilder().setCurrentDebugScope(getOpScope(Inst->getDebugScope()));
  recordClonedInstruction(
      Inst, getBuilder().createDynamicMethodBranch(
                getOpLocation(Inst->getLoc()), getOpValue(Inst->getOperand()),
                Inst->getMember(), OpHasMethodBB, OpHasNoMethodBB));
}

template <typename ImplClass>
void SILCloner<ImplClass>::visitProjectBlockStorageInst(
    ProjectBlockStorageInst *Inst) {
  getBuilder().setCurrentDebugScope(getOpScope(Inst->getDebugScope()));
  recordClonedInstruction(Inst, getBuilder().createProjectBlockStorage(
                                    getOpLocation(Inst->getLoc()),
                                    getOpValue(Inst->getOperand()),
                                    getOpType(Inst->getType())));
}

template <typename ImplClass>
void SILCloner<ImplClass>::visitInitBlockStorageHeaderInst(
    InitBlockStorageHeaderInst *Inst) {
  getBuilder().setCurrentDebugScope(getOpScope(Inst->getDebugScope()));
  recordClonedInstruction(
      Inst,
      getBuilder().createInitBlockStorageHeader(
          getOpLocation(Inst->getLoc()), getOpValue(Inst->getBlockStorage()),
          getOpValue(Inst->getInvokeFunction()), getOpType(Inst->getType()),
          getOpSubstitutionMap(Inst->getSubstitutions())));
}

template <typename ImplClass>
void SILCloner<ImplClass>::visitObjCMetatypeToObjectInst(
    ObjCMetatypeToObjectInst *Inst) {
  getBuilder().setCurrentDebugScope(getOpScope(Inst->getDebugScope()));
  recordClonedInstruction(Inst, getBuilder().createObjCMetatypeToObject(
                                    getOpLocation(Inst->getLoc()),
                                    getOpValue(Inst->getOperand()),
                                    getOpType(Inst->getType())));
}

template <typename ImplClass>
void SILCloner<ImplClass>::visitObjCExistentialMetatypeToObjectInst(
    ObjCExistentialMetatypeToObjectInst *Inst) {
  getBuilder().setCurrentDebugScope(getOpScope(Inst->getDebugScope()));
  recordClonedInstruction(
      Inst, getBuilder().createObjCExistentialMetatypeToObject(
                getOpLocation(Inst->getLoc()), getOpValue(Inst->getOperand()),
                getOpType(Inst->getType())));
}

template <typename ImplClass>
void SILCloner<ImplClass>::visitObjCProtocolInst(ObjCProtocolInst *Inst) {
  getBuilder().setCurrentDebugScope(getOpScope(Inst->getDebugScope()));
  recordClonedInstruction(
      Inst, getBuilder().createObjCProtocol(getOpLocation(Inst->getLoc()),
                                            Inst->getProtocol(),
                                            getOpType(Inst->getType())));
}

template <typename ImplClass>
void SILCloner<ImplClass>::visitKeyPathInst(KeyPathInst *Inst) {
  getBuilder().setCurrentDebugScope(getOpScope(Inst->getDebugScope()));
  SmallVector<SILValue, 4> opValues;
  for (auto &op : Inst->getAllOperands())
    opValues.push_back(getOpValue(op.get()));

  recordClonedInstruction(Inst,
                          getBuilder().createKeyPath(
                              getOpLocation(Inst->getLoc()), Inst->getPattern(),
                              getOpSubstitutionMap(Inst->getSubstitutions()),
                              opValues, getOpType(Inst->getType())));
}

template <typename ImplClass>
void SILCloner<ImplClass>::visitDifferentiableFunctionInst(
    DifferentiableFunctionInst *Inst) {
  getBuilder().setCurrentDebugScope(getOpScope(Inst->getDebugScope()));
  Optional<std::pair<SILValue, SILValue>> derivativeFns = None;
  if (Inst->hasDerivativeFunctions())
    derivativeFns = std::make_pair(getOpValue(Inst->getJVPFunction()),
                                   getOpValue(Inst->getVJPFunction()));
  recordClonedInstruction(
      Inst, getBuilder().createDifferentiableFunction(
                getOpLocation(Inst->getLoc()), Inst->getParameterIndices(),
                getOpValue(Inst->getOriginalFunction()), derivativeFns));
}

template<typename ImplClass>
void SILCloner<ImplClass>::visitLinearFunctionInst(LinearFunctionInst *Inst) {
  getBuilder().setCurrentDebugScope(getOpScope(Inst->getDebugScope()));
  auto transpose = Inst->getOptionalTransposeFunction();
  if (transpose)
    transpose = getOpValue(*transpose);
  recordClonedInstruction(
      Inst, getBuilder().createLinearFunction(
                getOpLocation(Inst->getLoc()), Inst->getParameterIndices(),
                getOpValue(Inst->getOriginalFunction()), transpose));
}

template <typename ImplClass>
void SILCloner<ImplClass>::visitDifferentiableFunctionExtractInst(
    DifferentiableFunctionExtractInst *Inst) {
  getBuilder().setCurrentDebugScope(getOpScope(Inst->getDebugScope()));
  Optional<SILType> explicitExtracteeType = None;
  if (Inst->hasExplicitExtracteeType())
    explicitExtracteeType = Inst->getType();
  recordClonedInstruction(
      Inst, getBuilder().createDifferentiableFunctionExtract(
                getOpLocation(Inst->getLoc()), Inst->getExtractee(),
                getOpValue(Inst->getOperand()), explicitExtracteeType));
}

template<typename ImplClass>
void SILCloner<ImplClass>::
visitLinearFunctionExtractInst(LinearFunctionExtractInst *Inst) {
  getBuilder().setCurrentDebugScope(getOpScope(Inst->getDebugScope()));
  recordClonedInstruction(
      Inst, getBuilder().createLinearFunctionExtract(
                getOpLocation(Inst->getLoc()), Inst->getExtractee(),
                getOpValue(Inst->getFunctionOperand())));
}

template <typename ImplClass>
void SILCloner<ImplClass>::visitDifferentiabilityWitnessFunctionInst(
    DifferentiabilityWitnessFunctionInst *Inst) {
  getBuilder().setCurrentDebugScope(getOpScope(Inst->getDebugScope()));
  recordClonedInstruction(Inst,
                          getBuilder().createDifferentiabilityWitnessFunction(
                              getOpLocation(Inst->getLoc()),
                              Inst->getWitnessKind(), Inst->getWitness()));
}

} // end namespace swift

#endif<|MERGE_RESOLUTION|>--- conflicted
+++ resolved
@@ -47,11 +47,6 @@
   TypeSubstitutionMap OpenedExistentialSubs;
   SILOpenedArchetypesTracker OpenedArchetypesTracker;
 
-<<<<<<< HEAD
-// SWIFT_ENABLE_TENSORFLOW
-protected:
-=======
->>>>>>> bb0aa1c5
   // The old-to-new value map.
   llvm::DenseMap<SILValue, SILValue> ValueMap;
 
@@ -59,16 +54,9 @@
   /// blocks.
   llvm::DenseMap<SILBasicBlock*, SILBasicBlock*> BBMap;
 
-<<<<<<< HEAD
-// SWIFT_ENABLE_TENSORFLOW
-
- /// MARK: Private state hidden from CRTP extensions.
-private:
-=======
 private:
   /// MARK: Private state hidden from CRTP extensions.
 
->>>>>>> bb0aa1c5
   // The original blocks in DFS preorder. All blocks in this list are mapped.
   // After cloning, this represents the entire cloned CFG.
   //
