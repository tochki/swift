//===--- TypeCheckRequests.h - Type Checking Requests -----------*- C++ -*-===//
//
// This source file is part of the Swift.org open source project
//
// Copyright (c) 2014 - 2017 Apple Inc. and the Swift project authors
// Licensed under Apache License v2.0 with Runtime Library Exception
//
// See https://swift.org/LICENSE.txt for license information
// See https://swift.org/CONTRIBUTORS.txt for the list of Swift project authors
//
//===----------------------------------------------------------------------===//
//
//  This file defines type checking requests.
//
//===----------------------------------------------------------------------===//
#ifndef SWIFT_TYPE_CHECK_REQUESTS_H
#define SWIFT_TYPE_CHECK_REQUESTS_H

#include "swift/AST/ASTTypeIDs.h"
#include "swift/AST/GenericSignature.h"
#include "swift/AST/Type.h"
#include "swift/AST/Evaluator.h"
#include "swift/AST/SimpleRequest.h"
#include "swift/AST/TypeResolutionStage.h"
#include "swift/Basic/AnyValue.h"
#include "swift/Basic/Statistic.h"
#include "llvm/ADT/Hashing.h"
#include "llvm/ADT/STLExtras.h"
#include "llvm/ADT/TinyPtrVector.h"

namespace swift {

class AbstractStorageDecl;
class AccessorDecl;
enum class AccessorKind;
class GenericParamList;
class PrecedenceGroupDecl;
struct PropertyWrapperBackingPropertyInfo;
struct PropertyWrapperMutability;
class RequirementRepr;
class SpecializeAttr;
class TypeAliasDecl;
struct TypeLoc;
class ValueDecl;
enum class OpaqueReadOwnership: uint8_t;
class StorageImplInfo;

/// Display a nominal type or extension thereof.
void simple_display(
       llvm::raw_ostream &out,
       const llvm::PointerUnion<TypeDecl *, ExtensionDecl *> &value);

/// Request the type from the ith entry in the inheritance clause for the
/// given declaration.
class InheritedTypeRequest :
    public SimpleRequest<InheritedTypeRequest,
                         Type(llvm::PointerUnion<TypeDecl *, ExtensionDecl *>,
                              unsigned,
                              TypeResolutionStage),
                         CacheKind::SeparatelyCached>
{
public:
  using SimpleRequest::SimpleRequest;

private:
  friend SimpleRequest;

  // Evaluation.
  llvm::Expected<Type>
  evaluate(Evaluator &evaluator,
           llvm::PointerUnion<TypeDecl *, ExtensionDecl *> decl,
           unsigned index,
           TypeResolutionStage stage) const;

public:
  // Source location
  SourceLoc getNearestLoc() const;

  // Caching
  bool isCached() const;
  Optional<Type> getCachedResult() const;
  void cacheResult(Type value) const;
};

/// Request the superclass type for the given class.
class SuperclassTypeRequest :
    public SimpleRequest<SuperclassTypeRequest,
                         Type(NominalTypeDecl *, TypeResolutionStage),
                         CacheKind::SeparatelyCached> {
public:
  using SimpleRequest::SimpleRequest;

private:
  friend SimpleRequest;

  // Evaluation.
  llvm::Expected<Type>
  evaluate(Evaluator &evaluator, NominalTypeDecl *classDecl,
           TypeResolutionStage stage) const;

public:
  // Cycle handling
  void diagnoseCycle(DiagnosticEngine &diags) const;

  // Separate caching.
  bool isCached() const;
  Optional<Type> getCachedResult() const;
  void cacheResult(Type value) const;
};

/// Request the raw type of the given enum.
class EnumRawTypeRequest :
    public SimpleRequest<EnumRawTypeRequest,
                         Type(EnumDecl *, TypeResolutionStage),
                         CacheKind::SeparatelyCached> {
public:
  using SimpleRequest::SimpleRequest;

private:
  friend SimpleRequest;

  // Evaluation.
  llvm::Expected<Type>
  evaluate(Evaluator &evaluator, EnumDecl *enumDecl,
           TypeResolutionStage stage) const;

public:
  // Cycle handling
  void diagnoseCycle(DiagnosticEngine &diags) const;

  // Separate caching.
  bool isCached() const;
  Optional<Type> getCachedResult() const;
  void cacheResult(Type value) const;
};

/// Request to determine the set of declarations that were are overridden
/// by the given declaration.
class OverriddenDeclsRequest :
  public SimpleRequest<OverriddenDeclsRequest,
                       llvm::TinyPtrVector<ValueDecl *>(ValueDecl *),
                       CacheKind::SeparatelyCached> {
public:
  using SimpleRequest::SimpleRequest;

private:
  friend SimpleRequest;

  // Evaluation.
  llvm::Expected<llvm::TinyPtrVector<ValueDecl *>>
  evaluate(Evaluator &evaluator, ValueDecl *decl) const;

public:
  // Separate caching.
  bool isCached() const { return true; }
  Optional<llvm::TinyPtrVector<ValueDecl *>> getCachedResult() const;
  void cacheResult(llvm::TinyPtrVector<ValueDecl *> value) const;
};

/// Determine whether the given declaration is exposed to Objective-C.
class IsObjCRequest :
    public SimpleRequest<IsObjCRequest,
                         bool(ValueDecl *),
                         CacheKind::SeparatelyCached> {
public:
  using SimpleRequest::SimpleRequest;

private:
  friend SimpleRequest;

  // Evaluation.
  llvm::Expected<bool> evaluate(Evaluator &evaluator, ValueDecl *decl) const;

public:
  // Separate caching.
  bool isCached() const { return true; }
  Optional<bool> getCachedResult() const;
  void cacheResult(bool value) const;
};

void simple_display(llvm::raw_ostream &out, CtorInitializerKind initKind);

/// Computes the kind of initializer for a given \c ConstructorDecl
class InitKindRequest :
    public SimpleRequest<InitKindRequest,
                         CtorInitializerKind(ConstructorDecl *),
                         CacheKind::Cached> {
public:
  using SimpleRequest::SimpleRequest;

private:
  friend SimpleRequest;

  // Evaluation.
  llvm::Expected<CtorInitializerKind>
      evaluate(Evaluator &evaluator, ConstructorDecl *decl) const;

public:
  // Caching.
  bool isCached() const { return true; }
};

/// Determine whether the given protocol declaration is class-bounded.
class ProtocolRequiresClassRequest :
    public SimpleRequest<ProtocolRequiresClassRequest,
                         bool(ProtocolDecl *),
                         CacheKind::SeparatelyCached> {
public:
  using SimpleRequest::SimpleRequest;

private:
  friend SimpleRequest;

  // Evaluation.
  llvm::Expected<bool> evaluate(Evaluator &evaluator, ProtocolDecl *decl) const;

public:
  // Cycle handling.
  void diagnoseCycle(DiagnosticEngine &diags) const;
  void noteCycleStep(DiagnosticEngine &diags) const;

  // Separate caching.
  bool isCached() const { return true; }
  Optional<bool> getCachedResult() const;
  void cacheResult(bool value) const;
};

/// Determine whether an existential conforming to a protocol can be matched
/// with a generic type parameter constrained to that protocol.
class ExistentialConformsToSelfRequest :
    public SimpleRequest<ExistentialConformsToSelfRequest,
                         bool(ProtocolDecl *),
                         CacheKind::SeparatelyCached> {
public:
  using SimpleRequest::SimpleRequest;

private:
  friend SimpleRequest;

  // Evaluation.
  llvm::Expected<bool> evaluate(Evaluator &evaluator, ProtocolDecl *decl) const;

public:
  // Cycle handling.
  void diagnoseCycle(DiagnosticEngine &diags) const;
  void noteCycleStep(DiagnosticEngine &diags) const;

  // Separate caching.
  bool isCached() const { return true; }
  Optional<bool> getCachedResult() const;
  void cacheResult(bool value) const;
};

/// Determine whether we are allowed to refer to an existential type conforming
/// to this protocol.
class ExistentialTypeSupportedRequest :
    public SimpleRequest<ExistentialTypeSupportedRequest,
                         bool(ProtocolDecl *),
                         CacheKind::SeparatelyCached> {
public:
  using SimpleRequest::SimpleRequest;

private:
  friend SimpleRequest;

  // Evaluation.
  llvm::Expected<bool> evaluate(Evaluator &evaluator, ProtocolDecl *decl) const;

public:
  // Cycle handling.
  void diagnoseCycle(DiagnosticEngine &diags) const;
  void noteCycleStep(DiagnosticEngine &diags) const;

  // Separate caching.
  bool isCached() const { return true; }
  Optional<bool> getCachedResult() const;
  void cacheResult(bool value) const;
};

/// Determine whether the given declaration is 'final'.
class IsFinalRequest :
    public SimpleRequest<IsFinalRequest,
                         bool(ValueDecl *),
                         CacheKind::SeparatelyCached> {
public:
  using SimpleRequest::SimpleRequest;

private:
  friend SimpleRequest;

  // Evaluation.
  llvm::Expected<bool> evaluate(Evaluator &evaluator, ValueDecl *decl) const;

public:
  // Separate caching.
  bool isCached() const { return true; }
  Optional<bool> getCachedResult() const;
  void cacheResult(bool value) const;
};

/// Determine whether the given declaration is 'dynamic''.
class IsDynamicRequest :
    public SimpleRequest<IsDynamicRequest,
                         bool(ValueDecl *),
                         CacheKind::SeparatelyCached> {
public:
  using SimpleRequest::SimpleRequest;

private:
  friend SimpleRequest;

  // Evaluation.
  llvm::Expected<bool> evaluate(Evaluator &evaluator, ValueDecl *decl) const;

public:
  // Separate caching.
  bool isCached() const { return true; }
  Optional<bool> getCachedResult() const;
  void cacheResult(bool value) const;
};

/// Compute the requirements that describe a protocol.
class RequirementSignatureRequest :
    public SimpleRequest<RequirementSignatureRequest,
                         ArrayRef<Requirement>(ProtocolDecl *),
                         CacheKind::SeparatelyCached> {
public:
  using SimpleRequest::SimpleRequest;

private:
  friend SimpleRequest;

  // Evaluation.
  llvm::Expected<ArrayRef<Requirement>> evaluate(Evaluator &evaluator, ProtocolDecl *proto) const;

public:
  // Separate caching.
  bool isCached() const { return true; }
  Optional<ArrayRef<Requirement>> getCachedResult() const;
  void cacheResult(ArrayRef<Requirement> value) const;
};

/// Compute the default definition type of an associated type.
class DefaultDefinitionTypeRequest :
    public SimpleRequest<DefaultDefinitionTypeRequest,
                         Type(AssociatedTypeDecl *),
                         CacheKind::Cached> {
public:
  using SimpleRequest::SimpleRequest;

private:
  friend SimpleRequest;

  // Evaluation.
  llvm::Expected<Type> evaluate(Evaluator &evaluator, AssociatedTypeDecl *decl) const;

public:
  // Caching.
  bool isCached() const { return true; }
};

/// Describes the owner of a where clause, from which we can extract
/// requirements.
struct WhereClauseOwner {
  /// The declaration context in which the where clause will be evaluated.
  DeclContext *dc;

  /// The source of the where clause, which can be a generic parameter list
  /// or a declaration that can have a where clause.
  llvm::PointerUnion<GenericParamList *, Decl *, SpecializeAttr *> source;

  WhereClauseOwner(Decl *decl);

  WhereClauseOwner(DeclContext *dc, GenericParamList *genericParams)
      : dc(dc), source(genericParams) {}

  WhereClauseOwner(DeclContext *dc, SpecializeAttr *attr)
      : dc(dc), source(attr) {}

  SourceLoc getLoc() const;

  friend hash_code hash_value(const WhereClauseOwner &owner) {
    return llvm::hash_combine(owner.dc, owner.source.getOpaqueValue());
  }

  friend bool operator==(const WhereClauseOwner &lhs,
                         const WhereClauseOwner &rhs) {
    return lhs.dc == rhs.dc &&
           lhs.source.getOpaqueValue() == rhs.source.getOpaqueValue();
  }

  friend bool operator!=(const WhereClauseOwner &lhs,
                         const WhereClauseOwner &rhs) {
    return !(lhs == rhs);
  }

public:
  /// Retrieve the array of requirements.
  MutableArrayRef<RequirementRepr> getRequirements() const;

  /// Visit each of the requirements,
  ///
  /// \returns true after short-circuiting if the callback returned \c true
  /// for any of the requirements.
  bool
  visitRequirements(TypeResolutionStage stage,
                    llvm::function_ref<bool(Requirement, RequirementRepr *)>
                        callback) const &&;
};

void simple_display(llvm::raw_ostream &out, const WhereClauseOwner &owner);

/// Retrieve a requirement from the where clause of the given declaration.
class RequirementRequest :
    public SimpleRequest<RequirementRequest,
                         Requirement(WhereClauseOwner, unsigned,
                                     TypeResolutionStage),
                         CacheKind::SeparatelyCached> {
public:
  using SimpleRequest::SimpleRequest;

private:
  friend SimpleRequest;

  /// Retrieve the requirement this request operates on.
  RequirementRepr &getRequirement() const;

  // Evaluation.
  llvm::Expected<Requirement> evaluate(Evaluator &evaluator,
                                       WhereClauseOwner,
                                       unsigned index,
                                       TypeResolutionStage stage) const;

public:
  // Source location
  SourceLoc getNearestLoc() const;

  // Cycle handling.
  void noteCycleStep(DiagnosticEngine &diags) const;
                           
  // Separate caching.
  bool isCached() const;
  Optional<Requirement> getCachedResult() const;
  void cacheResult(Requirement value) const;
};

/// Generate the USR for the given declaration.
class USRGenerationRequest :
    public SimpleRequest<USRGenerationRequest,
                         std::string(const ValueDecl*),
                         CacheKind::Cached>
{
public:
  using SimpleRequest::SimpleRequest;

private:
  friend SimpleRequest;

  // Evaluation.
  llvm::Expected<std::string> evaluate(Evaluator &eval, const ValueDecl *d) const;

public:
  // Caching
  bool isCached() const { return true; }
};

/// Generate the mangling for the given local type declaration.
class MangleLocalTypeDeclRequest :
    public SimpleRequest<MangleLocalTypeDeclRequest,
                         std::string(const TypeDecl*),
                         CacheKind::Cached>
{
public:
  using SimpleRequest::SimpleRequest;

private:
  friend SimpleRequest;

  // Evaluation.
  llvm::Expected<std::string> evaluate(Evaluator &eval, const TypeDecl *d) const;

public:
  // Caching
  bool isCached() const { return true; }
};

void simple_display(llvm::raw_ostream &out, const KnownProtocolKind);
class TypeChecker;

// Find the type in the cache or look it up
class DefaultTypeRequest
    : public SimpleRequest<DefaultTypeRequest,
                           Type(KnownProtocolKind, const DeclContext *),
                           CacheKind::SeparatelyCached> {
public:
  using SimpleRequest::SimpleRequest;

private:
  friend SimpleRequest;

  // Evaluation.
  llvm::Expected<Type> evaluate(Evaluator &eval, KnownProtocolKind,
                                const DeclContext *) const;

public:
  // Caching
  bool isCached() const { return true; }
  Optional<Type> getCachedResult() const;
  void cacheResult(Type value) const;
};

/// Retrieve information about a property wrapper type.
class PropertyWrapperTypeInfoRequest
  : public SimpleRequest<PropertyWrapperTypeInfoRequest,
                         PropertyWrapperTypeInfo(NominalTypeDecl *),
                         CacheKind::Cached> {
public:
  using SimpleRequest::SimpleRequest;

private:
  friend SimpleRequest;

  // Evaluation.
  llvm::Expected<PropertyWrapperTypeInfo>
      evaluate(Evaluator &eval, NominalTypeDecl *nominal) const;

public:
  // Caching
  bool isCached() const;
};

/// Request the nominal type declaration to which the given custom attribute
/// refers.
class AttachedPropertyWrappersRequest :
    public SimpleRequest<AttachedPropertyWrappersRequest,
                         llvm::TinyPtrVector<CustomAttr *>(VarDecl *),
                         CacheKind::Cached> {
public:
  using SimpleRequest::SimpleRequest;

private:
  friend SimpleRequest;

  // Evaluation.
  llvm::Expected<llvm::TinyPtrVector<CustomAttr *>>
  evaluate(Evaluator &evaluator, VarDecl *) const;

public:
  // Caching
  bool isCached() const;
};

/// Request the raw (possibly unbound generic) type of the property wrapper
/// that is attached to the given variable.
class AttachedPropertyWrapperTypeRequest :
    public SimpleRequest<AttachedPropertyWrapperTypeRequest,
                         Type(VarDecl *, unsigned),
                         CacheKind::Cached> {
public:
  using SimpleRequest::SimpleRequest;

private:
  friend SimpleRequest;

  // Evaluation.
  llvm::Expected<Type>
  evaluate(Evaluator &evaluator, VarDecl *var, unsigned i) const;

public:
  // Caching
  bool isCached() const;
};

/// Request the nominal type declaration to which the given custom attribute
/// refers.
class PropertyWrapperBackingPropertyTypeRequest :
    public SimpleRequest<PropertyWrapperBackingPropertyTypeRequest,
                         Type(VarDecl *),
                         CacheKind::Cached> {
public:
  using SimpleRequest::SimpleRequest;

private:
  friend SimpleRequest;

  // Evaluation.
  llvm::Expected<Type>
  evaluate(Evaluator &evaluator, VarDecl *var) const;

public:
  // Caching
  bool isCached() const;
};

/// Request information about the mutability of composed property wrappers.
class PropertyWrapperMutabilityRequest :
    public SimpleRequest<PropertyWrapperMutabilityRequest,
                         Optional<PropertyWrapperMutability> (VarDecl *),
                         CacheKind::Cached> {
public:
  using SimpleRequest::SimpleRequest;

private:
  friend SimpleRequest;

  // Evaluation.
  llvm::Expected<Optional<PropertyWrapperMutability>>
  evaluate(Evaluator &evaluator, VarDecl *var) const;

public:
  // Caching
  bool isCached() const;
};

/// Request information about the backing property for properties that have
/// attached property wrappers.
class PropertyWrapperBackingPropertyInfoRequest :
    public SimpleRequest<PropertyWrapperBackingPropertyInfoRequest,
                         PropertyWrapperBackingPropertyInfo(VarDecl *),
                         CacheKind::Cached> {
public:
  using SimpleRequest::SimpleRequest;

private:
  friend SimpleRequest;

  // Evaluation.
  llvm::Expected<PropertyWrapperBackingPropertyInfo>
  evaluate(Evaluator &evaluator, VarDecl *var) const;

public:
  // Caching
  bool isCached() const;
};

/// Retrieve the structural type of an alias type.
class StructuralTypeRequest :
    public SimpleRequest<StructuralTypeRequest,
                         Type(TypeAliasDecl*),
                         CacheKind::Cached> {
public:
  using SimpleRequest::SimpleRequest;

private:
  friend SimpleRequest;

  // Evaluation.
  llvm::Expected<Type> evaluate(Evaluator &eval, TypeAliasDecl *d) const;

public:
  // Caching.
  bool isCached() const { return true; }
};

/// Request the most optimal resilience expansion for the code in the context.
class ResilienceExpansionRequest :
    public SimpleRequest<ResilienceExpansionRequest,
                         ResilienceExpansion(DeclContext*),
                         CacheKind::Cached> {
public:
  using SimpleRequest::SimpleRequest;

private:
  friend SimpleRequest;

  // Evaluation.
  llvm::Expected<ResilienceExpansion> evaluate(Evaluator &eval,
                                               DeclContext *context) const;

public:
  // Caching.
  bool isCached() const { return true; }
};

void simple_display(llvm::raw_ostream &out,
                    const ResilienceExpansion &value);

/// Request the custom attribute which attaches a function builder to the
/// given declaration.
class AttachedFunctionBuilderRequest :
    public SimpleRequest<AttachedFunctionBuilderRequest,
                         CustomAttr *(ValueDecl *),
                         CacheKind::Cached> {
public:
  using SimpleRequest::SimpleRequest;

private:
  friend SimpleRequest;

  // Evaluation.
  llvm::Expected<CustomAttr *>
  evaluate(Evaluator &evaluator, ValueDecl *decl) const;

public:
  // Caching
  bool isCached() const;
};

/// Request the function builder type attached to the given declaration,
/// if any.
class FunctionBuilderTypeRequest :
    public SimpleRequest<FunctionBuilderTypeRequest,
                         Type(ValueDecl *),
                         CacheKind::Cached> {
public:
  using SimpleRequest::SimpleRequest;

private:
  friend SimpleRequest;

  llvm::Expected<Type>
  evaluate(Evaluator &evaluator, ValueDecl *decl) const;

public:
  // Caching
  bool isCached() const { return true; }
};

/// Request a function's self access kind.
class SelfAccessKindRequest :
    public SimpleRequest<SelfAccessKindRequest,
                         SelfAccessKind(FuncDecl *),
                         CacheKind::SeparatelyCached> {
public:
  using SimpleRequest::SimpleRequest;

private:
  friend SimpleRequest;

  // Evaluation.
  llvm::Expected<SelfAccessKind>
  evaluate(Evaluator &evaluator, FuncDecl *func) const;

public:
  // Separate caching.
  bool isCached() const { return true; }
  Optional<SelfAccessKind> getCachedResult() const;
  void cacheResult(SelfAccessKind value) const;
};

/// Request whether the storage has a mutating getter.
class IsGetterMutatingRequest :
    public SimpleRequest<IsGetterMutatingRequest,
                         bool(AbstractStorageDecl *),
                         CacheKind::SeparatelyCached> {
public:
  using SimpleRequest::SimpleRequest;

private:
  friend SimpleRequest;

  // Evaluation.
  llvm::Expected<bool>
  evaluate(Evaluator &evaluator, AbstractStorageDecl *func) const;

public:
  // Separate caching.
  bool isCached() const { return true; }
  Optional<bool> getCachedResult() const;
  void cacheResult(bool value) const;
};

/// Request whether the storage has a mutating getter.
class IsSetterMutatingRequest :
    public SimpleRequest<IsSetterMutatingRequest,
                         bool(AbstractStorageDecl *),
                         CacheKind::SeparatelyCached> {
public:
  using SimpleRequest::SimpleRequest;

private:
  friend SimpleRequest;

  // Evaluation.
  llvm::Expected<bool>
  evaluate(Evaluator &evaluator, AbstractStorageDecl *func) const;

public:
  // Separate caching.
  bool isCached() const { return true; }
  Optional<bool> getCachedResult() const;
  void cacheResult(bool value) const;
};

/// Request whether reading the storage yields a borrowed value.
class OpaqueReadOwnershipRequest :
    public SimpleRequest<OpaqueReadOwnershipRequest,
                         OpaqueReadOwnership(AbstractStorageDecl *),
                         CacheKind::SeparatelyCached> {
public:
  using SimpleRequest::SimpleRequest;

private:
  friend SimpleRequest;

  // Evaluation.
  llvm::Expected<OpaqueReadOwnership>
  evaluate(Evaluator &evaluator, AbstractStorageDecl *storage) const;

public:
  // Separate caching.
  bool isCached() const { return true; }
  Optional<OpaqueReadOwnership> getCachedResult() const;
  void cacheResult(OpaqueReadOwnership value) const;
};

/// Request to build the underlying storage for a lazy property.
class LazyStoragePropertyRequest :
    public SimpleRequest<LazyStoragePropertyRequest,
                         VarDecl *(VarDecl *),
                         CacheKind::Cached> {
public:
  using SimpleRequest::SimpleRequest;

private:
  friend SimpleRequest;

  // Evaluation.
  llvm::Expected<VarDecl *>
  evaluate(Evaluator &evaluator, VarDecl *lazyVar) const;

public:
  bool isCached() const { return true; }
};

/// Request to type check the body of the given function up to the given
/// source location.
///
/// Produces true if an error occurred, false otherwise.
/// FIXME: it would be far better to return the type-checked body.
class TypeCheckFunctionBodyUntilRequest :
    public SimpleRequest<TypeCheckFunctionBodyUntilRequest,
                         bool(AbstractFunctionDecl *, SourceLoc),
                         CacheKind::Cached> {
public:
  using SimpleRequest::SimpleRequest;

private:
  friend SimpleRequest;

  // Evaluation.
  llvm::Expected<bool>
  evaluate(Evaluator &evaluator, AbstractFunctionDecl *func,
           SourceLoc endTypeCheckLoc) const;

public:
  bool isCached() const { return true; }
};

/// Request to obtain a list of stored properties in a nominal type.
///
/// This will include backing storage for lazy properties and
/// property wrappers, synthesizing them if necessary.
class StoredPropertiesRequest :
    public SimpleRequest<StoredPropertiesRequest,
                         ArrayRef<VarDecl *>(NominalTypeDecl *),
                         CacheKind::Cached> {
public:
  using SimpleRequest::SimpleRequest;

private:
  friend SimpleRequest;

  // Evaluation.
  llvm::Expected<ArrayRef<VarDecl *>>
  evaluate(Evaluator &evaluator, NominalTypeDecl *decl) const;

public:
  bool isCached() const { return true; }
};

/// Request to obtain a list of stored properties in a nominal type,
/// together with any missing members corresponding to stored
/// properties that could not be deserialized.
///
/// This will include backing storage for lazy properties and
/// property wrappers, synthesizing them if necessary.
class StoredPropertiesAndMissingMembersRequest :
    public SimpleRequest<StoredPropertiesAndMissingMembersRequest,
                         ArrayRef<Decl *>(NominalTypeDecl *),
                         CacheKind::Cached> {
public:
  using SimpleRequest::SimpleRequest;

private:
  friend SimpleRequest;

  // Evaluation.
  llvm::Expected<ArrayRef<Decl *>>
  evaluate(Evaluator &evaluator, NominalTypeDecl *decl) const;

public:
  bool isCached() const { return true; }
};

class StorageImplInfoRequest :
    public SimpleRequest<StorageImplInfoRequest,
                         StorageImplInfo(AbstractStorageDecl *),
                         CacheKind::SeparatelyCached> {
public:
  using SimpleRequest::SimpleRequest;

private:
  friend SimpleRequest;

  // Evaluation.
  llvm::Expected<StorageImplInfo>
  evaluate(Evaluator &evaluator, AbstractStorageDecl *decl) const;

public:
  // Separate caching.
  bool isCached() const { return true; }
  Optional<StorageImplInfo> getCachedResult() const;
  void cacheResult(StorageImplInfo value) const;
};

class RequiresOpaqueAccessorsRequest :
    public SimpleRequest<RequiresOpaqueAccessorsRequest,
                         bool(VarDecl *),
                         CacheKind::SeparatelyCached> {
public:
  using SimpleRequest::SimpleRequest;

private:
  friend SimpleRequest;

  // Evaluation.
  llvm::Expected<bool>
  evaluate(Evaluator &evaluator, VarDecl *decl) const;

public:
  // Separate caching.
  bool isCached() const { return true; }
  Optional<bool> getCachedResult() const;
  void cacheResult(bool value) const;
};

class RequiresOpaqueModifyCoroutineRequest :
    public SimpleRequest<RequiresOpaqueModifyCoroutineRequest,
                         bool(AbstractStorageDecl *),
                         CacheKind::SeparatelyCached> {
public:
  using SimpleRequest::SimpleRequest;

private:
  friend SimpleRequest;

  // Evaluation.
  llvm::Expected<bool>
  evaluate(Evaluator &evaluator, AbstractStorageDecl *decl) const;

public:
  // Separate caching.
  bool isCached() const { return true; }
  Optional<bool> getCachedResult() const;
  void cacheResult(bool value) const;
};

class IsAccessorTransparentRequest :
    public SimpleRequest<IsAccessorTransparentRequest,
                         bool(AccessorDecl *),
                         CacheKind::SeparatelyCached> {
public:
  using SimpleRequest::SimpleRequest;

private:
  friend SimpleRequest;

  // Evaluation.
  llvm::Expected<bool>
  evaluate(Evaluator &evaluator, AccessorDecl *decl) const;

public:
  // Separate caching.
  bool isCached() const { return true; }
  Optional<bool> getCachedResult() const;
  void cacheResult(bool value) const;
};

class SynthesizeAccessorRequest :
    public SimpleRequest<SynthesizeAccessorRequest,
                         AccessorDecl *(AbstractStorageDecl *,
                                        AccessorKind),
                         CacheKind::SeparatelyCached> {
public:
  using SimpleRequest::SimpleRequest;

private:
  friend SimpleRequest;

  // Evaluation.
  llvm::Expected<AccessorDecl *>
  evaluate(Evaluator &evaluator, AbstractStorageDecl *decl,
           AccessorKind kind) const;

public:
  // Separate caching.
  bool isCached() const { return true; }
  Optional<AccessorDecl *> getCachedResult() const;
  void cacheResult(AccessorDecl *value) const;
};

class EmittedMembersRequest :
    public SimpleRequest<EmittedMembersRequest,
                         DeclRange(ClassDecl *),
                         CacheKind::SeparatelyCached> {
public:
  using SimpleRequest::SimpleRequest;

private:
  friend SimpleRequest;

  // Evaluation.
  llvm::Expected<DeclRange>
  evaluate(Evaluator &evaluator, ClassDecl *classDecl) const;

public:
  // Separate caching.
  bool isCached() const { return true; }
  Optional<DeclRange> getCachedResult() const;
  void cacheResult(DeclRange value) const;
};

class IsImplicitlyUnwrappedOptionalRequest :
    public SimpleRequest<IsImplicitlyUnwrappedOptionalRequest,
                         bool(ValueDecl *),
                         CacheKind::SeparatelyCached> {
public:
  using SimpleRequest::SimpleRequest;

private:
  friend SimpleRequest;

  // Evaluation.
  llvm::Expected<bool>
  evaluate(Evaluator &evaluator, ValueDecl *value) const;

public:
  // Separate caching.
  bool isCached() const { return true; }
  Optional<bool> getCachedResult() const;
  void cacheResult(bool value) const;
};

class ClassAncestryFlagsRequest :
    public SimpleRequest<ClassAncestryFlagsRequest,
                         AncestryFlags (ClassDecl *),
                         CacheKind::Cached> {
public:
  using SimpleRequest::SimpleRequest;

private:
  friend SimpleRequest;

  // Evaluation.
  llvm::Expected<AncestryFlags>
  evaluate(Evaluator &evaluator, ClassDecl *value) const;
public:
  // Caching.
  bool isCached() const { return true; }
};

void simple_display(llvm::raw_ostream &out, AncestryFlags value);

class AbstractGenericSignatureRequest :
    public SimpleRequest<AbstractGenericSignatureRequest,
                         GenericSignature (GenericSignatureImpl *,
                                           SmallVector<GenericTypeParamType *, 2>,
                                           SmallVector<Requirement, 2>),
                         CacheKind::Cached> {
public:
  using SimpleRequest::SimpleRequest;

private:
  friend SimpleRequest;

  // Evaluation.
  llvm::Expected<GenericSignature>
  evaluate(Evaluator &evaluator,
           GenericSignatureImpl *baseSignature,
           SmallVector<GenericTypeParamType *, 2> addedParameters,
           SmallVector<Requirement, 2> addedRequirements) const;

public:
  // Separate caching.
  bool isCached() const;

  /// Abstract generic signature requests never have source-location info.
  SourceLoc getNearestLoc() const {
    return SourceLoc();
  }
};

class InferredGenericSignatureRequest :
    public SimpleRequest<InferredGenericSignatureRequest,
                         GenericSignature (ModuleDecl *,
                                            GenericSignatureImpl *,
                                            GenericParamList *,
                                            SmallVector<Requirement, 2>,
                                            SmallVector<TypeLoc, 2>,
                                            bool),
                         CacheKind::Cached> {
public:
  using SimpleRequest::SimpleRequest;

private:
  friend SimpleRequest;

  // Evaluation.
  llvm::Expected<GenericSignature>
  evaluate(Evaluator &evaluator,
           ModuleDecl *module,
           GenericSignatureImpl *baseSignature,
           GenericParamList *gpl,
           SmallVector<Requirement, 2> addedRequirements,
           SmallVector<TypeLoc, 2> inferenceSources,
           bool allowConcreteGenericParams) const;

public:
  // Separate caching.
  bool isCached() const;

  /// Inferred generic signature requests don't have source-location info.
  SourceLoc getNearestLoc() const {
    return SourceLoc();
  }
                           
  // Cycle handling.
  void noteCycleStep(DiagnosticEngine &diags) const;
};

void simple_display(llvm::raw_ostream &out, const TypeLoc source);

class ExtendedTypeRequest
    : public SimpleRequest<ExtendedTypeRequest,
                           Type(ExtensionDecl *),
                           CacheKind::Cached> {
public:
  using SimpleRequest::SimpleRequest;

private:
  friend SimpleRequest;

  // Evaluation.
  llvm::Expected<Type> evaluate(Evaluator &eval, ExtensionDecl *) const;
public:
  // Caching.
  bool isCached() const { return true; }
};

class FunctionOperatorRequest :
    public SimpleRequest<FunctionOperatorRequest,
                         OperatorDecl *(FuncDecl *),
                         CacheKind::Cached> {
public:
  using SimpleRequest::SimpleRequest;
  
private:
  friend SimpleRequest;
  
  // Evaluation.
  llvm::Expected<OperatorDecl *>
  evaluate(Evaluator &evaluator, FuncDecl *value) const;
  
public:
  // Caching.
  bool isCached() const { return true; }
};

class GenericSignatureRequest :
    public SimpleRequest<GenericSignatureRequest,
                         GenericSignature (GenericContext *),
                         CacheKind::SeparatelyCached> {
public:
  using SimpleRequest::SimpleRequest;
  
private:
  friend SimpleRequest;
  
  // Evaluation.
  llvm::Expected<GenericSignature>
  evaluate(Evaluator &evaluator, GenericContext *value) const;
  
public:
  // Separate caching.
  bool isCached() const { return true; }
  Optional<GenericSignature> getCachedResult() const;
  void cacheResult(GenericSignature value) const;
};

/// Compute the underlying interface type of a typealias.
class UnderlyingTypeRequest :
    public SimpleRequest<UnderlyingTypeRequest,
                         Type(TypeAliasDecl *),
                         CacheKind::SeparatelyCached> {
public:
  using SimpleRequest::SimpleRequest;

private:
  friend SimpleRequest;

  // Evaluation.
  llvm::Expected<Type> evaluate(Evaluator &evaluator,
                                TypeAliasDecl *decl) const;

public:
  // Caching.
  bool isCached() const { return true; }
  Optional<Type> getCachedResult() const;
  void cacheResult(Type value) const;
  void diagnoseCycle(DiagnosticEngine &diags) const;
};

/// Looks up the precedence group of an operator declaration.
class OperatorPrecedenceGroupRequest
    : public SimpleRequest<OperatorPrecedenceGroupRequest,
                           PrecedenceGroupDecl *(InfixOperatorDecl *),
                           CacheKind::Cached> {
public:
  using SimpleRequest::SimpleRequest;

private:
  friend SimpleRequest;

  // Evaluation.
  llvm::Expected<PrecedenceGroupDecl *>
  evaluate(Evaluator &evaluator, InfixOperatorDecl *PGD) const;

public:
  // Separate caching.
  bool isCached() const { return true; }
};

class EnumRawValuesRequest :
    public SimpleRequest<EnumRawValuesRequest,
                         bool (EnumDecl *, TypeResolutionStage),
                         CacheKind::SeparatelyCached> {
public:
  using SimpleRequest::SimpleRequest;
  
private:
  friend SimpleRequest;
  
  // Evaluation.
  llvm::Expected<bool>
  evaluate(Evaluator &evaluator, EnumDecl *ED, TypeResolutionStage stage) const;
  
public:
  // Cycle handling.
  void diagnoseCycle(DiagnosticEngine &diags) const;
  void noteCycleStep(DiagnosticEngine &diags) const;
                           
  // Separate caching.
  bool isCached() const;
  Optional<bool> getCachedResult() const;
  void cacheResult(bool value) const;
};

class IsABICompatibleOverrideRequest
    : public SimpleRequest<IsABICompatibleOverrideRequest, bool(ValueDecl *),
                           CacheKind::Cached> {
public:
  using SimpleRequest::SimpleRequest;

private:
  friend SimpleRequest;

  // Evaluation.
  llvm::Expected<bool> evaluate(Evaluator &evaluator, ValueDecl *decl) const;

public:
  // Caching.
  bool isCached() const { return true; }
};

<<<<<<< HEAD
class NeedsNewVTableEntryRequest
    : public SimpleRequest<NeedsNewVTableEntryRequest,
                           bool(AbstractFunctionDecl *),
                           CacheKind::SeparatelyCached> {
=======
/// Builds an opaque result type for a declaration.
class OpaqueResultTypeRequest
    : public SimpleRequest<OpaqueResultTypeRequest,
                           OpaqueTypeDecl *(ValueDecl *),
                           CacheKind::Cached> {
public:
  using SimpleRequest::SimpleRequest;

private:
  friend SimpleRequest;

  llvm::Expected<OpaqueTypeDecl *>
  evaluate(Evaluator &evaluator, ValueDecl *VD) const;

public:
  // Caching.
  bool isCached() const { return true; }
};

/// Determines if a function declaration is 'static'.
class IsStaticRequest :
    public SimpleRequest<IsStaticRequest,
                         bool(FuncDecl *),
                         CacheKind::SeparatelyCached> {
>>>>>>> 2b044471
public:
  using SimpleRequest::SimpleRequest;

private:
  friend SimpleRequest;

  // Evaluation.
<<<<<<< HEAD
  llvm::Expected<bool> evaluate(Evaluator &evaluator,
                                AbstractFunctionDecl *decl) const;
=======
  llvm::Expected<bool>
  evaluate(Evaluator &evaluator, FuncDecl *value) const;
>>>>>>> 2b044471

public:
  // Separate caching.
  bool isCached() const { return true; }
  Optional<bool> getCachedResult() const;
  void cacheResult(bool value) const;
};

// Allow AnyValue to compare two Type values, even though Type doesn't
// support ==.
template<>
inline bool AnyValue::Holder<Type>::equals(const HolderBase &other) const {
  assert(typeID == other.typeID && "Caller should match type IDs");
  return value.getPointer() ==
      static_cast<const Holder<Type> &>(other).value.getPointer();
}

// Allow AnyValue to compare two GenericSignature values.
template <>
inline bool
AnyValue::Holder<GenericSignature>::equals(const HolderBase &other) const {
  assert(typeID == other.typeID && "Caller should match type IDs");
  return value.getPointer() ==
         static_cast<const Holder<GenericSignature> &>(other)
             .value.getPointer();
}

void simple_display(llvm::raw_ostream &out, Type value);
void simple_display(llvm::raw_ostream &out, const TypeRepr *TyR);

#define SWIFT_TYPEID_ZONE TypeChecker
#define SWIFT_TYPEID_HEADER "swift/AST/TypeCheckerTypeIDZone.def"
#include "swift/Basic/DefineTypeIDZone.h"
#undef SWIFT_TYPEID_ZONE
#undef SWIFT_TYPEID_HEADER

// Set up reporting of evaluated requests.
#define SWIFT_REQUEST(Zone, RequestType, Sig, Caching, LocOptions)             \
  template<>                                                                   \
  inline void reportEvaluatedRequest(UnifiedStatsReporter &stats,              \
                              const RequestType &request) {                    \
    ++stats.getFrontendCounters().RequestType;                                 \
  }
#include "swift/AST/TypeCheckerTypeIDZone.def"
#undef SWIFT_REQUEST

} // end namespace swift

#endif // SWIFT_TYPE_CHECK_REQUESTS_H<|MERGE_RESOLUTION|>--- conflicted
+++ resolved
@@ -1273,12 +1273,6 @@
   bool isCached() const { return true; }
 };
 
-<<<<<<< HEAD
-class NeedsNewVTableEntryRequest
-    : public SimpleRequest<NeedsNewVTableEntryRequest,
-                           bool(AbstractFunctionDecl *),
-                           CacheKind::SeparatelyCached> {
-=======
 /// Builds an opaque result type for a declaration.
 class OpaqueResultTypeRequest
     : public SimpleRequest<OpaqueResultTypeRequest,
@@ -1303,21 +1297,36 @@
     public SimpleRequest<IsStaticRequest,
                          bool(FuncDecl *),
                          CacheKind::SeparatelyCached> {
->>>>>>> 2b044471
-public:
-  using SimpleRequest::SimpleRequest;
-
-private:
-  friend SimpleRequest;
-
-  // Evaluation.
-<<<<<<< HEAD
+public:
+  using SimpleRequest::SimpleRequest;
+
+private:
+  friend SimpleRequest;
+
+  // Evaluation.
+  llvm::Expected<bool>
+  evaluate(Evaluator &evaluator, FuncDecl *value) const;
+
+public:
+  // Separate caching.
+  bool isCached() const { return true; }
+  Optional<bool> getCachedResult() const;
+  void cacheResult(bool value) const;
+};
+
+class NeedsNewVTableEntryRequest
+    : public SimpleRequest<NeedsNewVTableEntryRequest,
+                           bool(AbstractFunctionDecl *),
+                           CacheKind::SeparatelyCached> {
+public:
+  using SimpleRequest::SimpleRequest;
+
+private:
+  friend SimpleRequest;
+
+  // Evaluation.
   llvm::Expected<bool> evaluate(Evaluator &evaluator,
                                 AbstractFunctionDecl *decl) const;
-=======
-  llvm::Expected<bool>
-  evaluate(Evaluator &evaluator, FuncDecl *value) const;
->>>>>>> 2b044471
 
 public:
   // Separate caching.
