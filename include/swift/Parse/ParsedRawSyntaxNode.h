--- conflicted
+++ resolved
@@ -52,10 +52,7 @@
   };
   struct DeferredLayoutNode {
     MutableArrayRef<ParsedRawSyntaxNode> Children;
-<<<<<<< HEAD
     CharSourceRange Range;
-=======
->>>>>>> 7be975cf
   };
   struct DeferredTokenNode {
     const ParsedTriviaPiece *TriviaPieces;
@@ -76,15 +73,9 @@
   /// Primary used for capturing a deferred missing token.
   bool IsMissing = false;
 
-<<<<<<< HEAD
   ParsedRawSyntaxNode(syntax::SyntaxKind k, CharSourceRange r,
                       MutableArrayRef<ParsedRawSyntaxNode> deferredNodes)
     : DeferredLayout({deferredNodes, r}),
-=======
-  ParsedRawSyntaxNode(syntax::SyntaxKind k,
-                      MutableArrayRef<ParsedRawSyntaxNode> deferredNodes)
-    : DeferredLayout({deferredNodes}),
->>>>>>> 7be975cf
       SynKind(uint16_t(k)), TokKind(uint16_t(tok::unknown)),
       DK(DataKind::DeferredLayout) {
     assert(getKind() == k && "Syntax kind with too large value!");
@@ -197,11 +188,7 @@
     TokKind = uint16_t(tok::unknown);
     DK = DataKind::Null;
     IsMissing = false;
-<<<<<<< HEAD
- }
-=======
-  }
->>>>>>> 7be975cf
+  }
 
   ParsedRawSyntaxNode unsafeCopy() const {
     ParsedRawSyntaxNode copy;
@@ -225,7 +212,6 @@
     return copy;
   }
 
-<<<<<<< HEAD
   CharSourceRange getDeferredRange() const {
     switch (DK) { 
     case DataKind::DeferredLayout:
@@ -237,8 +223,6 @@
     }
   }
   
-=======
->>>>>>> 7be975cf
   // Recorded Data ===========================================================//
 
   CharSourceRange getRecordedRange() const {
@@ -289,30 +273,6 @@
     return copy;
   }
 
-  MutableArrayRef<ParsedRawSyntaxNode> getDeferredChildren() {
-    assert(DK == DataKind::DeferredLayout);
-    return DeferredLayout.Children;
-  }
-
-  ParsedRawSyntaxNode copyDeferred() const {
-    ParsedRawSyntaxNode copy;
-    switch (DK) {
-    case DataKind::DeferredLayout:
-      copy.DeferredLayout = DeferredLayout;
-      break;
-    case DataKind::DeferredToken:
-      copy.DeferredToken = DeferredToken;
-      break;
-    default:
-      llvm_unreachable("node not deferred");
-    }
-    copy.SynKind = SynKind;
-    copy.TokKind = TokKind;
-    copy.DK = DK;
-    copy.IsMissing = IsMissing;
-    return copy;
-  }
-
   // Deferred Token Data =====================================================//
 
   CharSourceRange getDeferredTokenRangeWithTrivia() const {
