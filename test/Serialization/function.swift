--- conflicted
+++ resolved
@@ -112,13 +112,8 @@
   try throws1()
   try throws2(1)
 } catch _ {}
-<<<<<<< HEAD
 // SIL: sil @_TF8def_func7throws1FzT_T_ : $@convention(thin) () -> @error ErrorProtocol
-// SIL: sil @_TF8def_func7throws2{{.*}} : $@convention(thin) <τ_0_0> (@out τ_0_0, @in τ_0_0) -> @error ErrorProtocol
-=======
-// SIL: sil @_TF8def_func7throws1FzT_T_ : $@convention(thin) () -> @error ErrorType
-// SIL: sil @_TF8def_func7throws2{{.*}} : $@convention(thin) <τ_0_0> (@in τ_0_0) -> (@out τ_0_0, @error ErrorType)
->>>>>>> f3aa9f47
+// SIL: sil @_TF8def_func7throws2{{.*}} : $@convention(thin) <τ_0_0> (@in τ_0_0) -> (@out τ_0_0, @error ErrorProtocol)
 
 // LLVM: }
 
