// RUN: %target-swift-frontend %s -emit-ir -g -o - \
// RUN:    -module-name M  -disable-availability-checking \
// RUN:    -parse-as-library | %FileCheck %s
// REQUIRES: concurrency

func use<T>(_ t: T) {}
func forceSplit() async {
}
func withGenericArg<T>(_ msg: T) async {
  // This odd debug info is part of a contract with CoroSplit/CoroFrame to fix
  // this up after coroutine splitting.
  // CHECK-LABEL: {{^define .*}} @"$s1M14withGenericArgyyxYalF"(%swift.context* swiftasync %0
<<<<<<< HEAD
  // CHECK: call void @llvm.dbg.declare(metadata %swift.type** %
  // CHECK-SAME:   metadata ![[TAU:[0-9]+]], metadata !DIExpression()
  // CHECK: call void @llvm.dbg.declare(metadata %swift.opaque** %
  // CHECK-SAME:   metadata ![[MSG:[0-9]+]], metadata !DIExpression(DW_OP_deref))
=======
  // CHECK: call void @llvm.dbg.declare(metadata %swift.context* %0
  // CHECK-SAME:   metadata ![[MSG:[0-9]+]], metadata !DIExpression(DW_OP_plus_uconst, {{.*}}DW_OP_deref))
  // CHECK: call void @llvm.dbg.declare(metadata %swift.context* %0
  // CHECK-SAME:   metadata ![[TAU:[0-9]+]], metadata !DIExpression(DW_OP_plus_uconst,
>>>>>>> 19ab0a18

  await forceSplit()
  // CHECK-LABEL: {{^define .*}} @"$s1M14withGenericArgyyxYalFTQ0_"(i8* swiftasync %0)
  // CHECK: call void @llvm.dbg.declare(metadata i8* %0,
  // CHECK-SAME:   metadata ![[MSG_R:[0-9]+]], metadata !DIExpression(
  // CHECK-SAME:     DW_OP_plus_uconst, [[OFFSET:[0-9]+]],
  // CHECK-SAME:     DW_OP_plus_uconst, {{[0-9]+}}, DW_OP_deref))
  // CHECK: call void @llvm.dbg.declare(metadata i8* %0,
  // CHECK-SAME:   metadata ![[TAU_R:[0-9]+]], metadata !DIExpression(DW_OP_deref,
  // CHECK-SAME:     DW_OP_plus_uconst, [[OFFSET]],
  // CHECK-SAME:     DW_OP_plus_uconst, {{[0-9]+}}))
  use(msg)
}
// CHECK-LABEL: {{^define }}
@main struct Main {
  static func main() async {
    await withGenericArg("hello (asynchronously)")
  }
}
// CHECK: ![[TAU]] = !DILocalVariable(name: "$\CF\84_0_0",
// CHECK: ![[MSG]] = !DILocalVariable(name: "msg", arg: 1,
// CHECK: ![[TAU_R]] = !DILocalVariable(name: "$\CF\84_0_0",
// CHECK: ![[MSG_R]] = !DILocalVariable(name: "msg", arg: 1,
<|MERGE_RESOLUTION|>--- conflicted
+++ resolved
@@ -10,17 +10,10 @@
   // This odd debug info is part of a contract with CoroSplit/CoroFrame to fix
   // this up after coroutine splitting.
   // CHECK-LABEL: {{^define .*}} @"$s1M14withGenericArgyyxYalF"(%swift.context* swiftasync %0
-<<<<<<< HEAD
-  // CHECK: call void @llvm.dbg.declare(metadata %swift.type** %
-  // CHECK-SAME:   metadata ![[TAU:[0-9]+]], metadata !DIExpression()
-  // CHECK: call void @llvm.dbg.declare(metadata %swift.opaque** %
-  // CHECK-SAME:   metadata ![[MSG:[0-9]+]], metadata !DIExpression(DW_OP_deref))
-=======
   // CHECK: call void @llvm.dbg.declare(metadata %swift.context* %0
   // CHECK-SAME:   metadata ![[MSG:[0-9]+]], metadata !DIExpression(DW_OP_plus_uconst, {{.*}}DW_OP_deref))
   // CHECK: call void @llvm.dbg.declare(metadata %swift.context* %0
   // CHECK-SAME:   metadata ![[TAU:[0-9]+]], metadata !DIExpression(DW_OP_plus_uconst,
->>>>>>> 19ab0a18
 
   await forceSplit()
   // CHECK-LABEL: {{^define .*}} @"$s1M14withGenericArgyyxYalFTQ0_"(i8* swiftasync %0)
